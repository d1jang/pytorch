import torch
import torch.nn as nn
from torch.fx import GraphModule
from torch.fx.graph import Node

<<<<<<< HEAD
from .utils import collect_producer_nodes
=======
from .utils import get_new_attr_name_with_prefix
>>>>>>> d734adc6
from ..observer import (
    PerChannelMinMaxObserver,
    _with_args,
    ObserverBase,
)
from ..utils import check_min_max_valid

from collections import namedtuple
from typing import Dict, Any, Tuple, Optional
import warnings


class _InputEqualizationObserver(nn.Module):
    r"""Observer for tracking the running min/max values of input columns, and
    computing the quantization parameters for the overall min/max input values.

    Args:
        dtype: Quantized data type
        qscheme: Quantization scheme
        quant_min: Minimum quantization value. If unspecified, it will
            follow the 8-bit setup.
        quant_max: Maximum quantization value. If unspecified, it will
            follow the 8-bit setup.

    The running minimum/maximum :math:`x_\text{min/max}` are computed in the
    same way as :class:`~torch.quantization.observer.PerChannelMinMaxObserver`,
    with the difference that the running min/max values are stored per column.

    The qparams are calculated by multiplying the min/max input column values
    with the equalization scale, reducing to find the global min/max input
    values, and then calculating in the same way as in
    :class:`~torch.quantization.observer.MinMaxObserver`

    .. note:: If the running minimum equals to the running maximum, the scales
              and zero_points are set to 1.0 and 0.
    """

    def __init__(self, dtype=torch.quint8, qscheme=torch.per_tensor_affine,
                 quant_min=None, quant_max=None, factory_kwargs=None) -> None:
        super(_InputEqualizationObserver, self).__init__()

        if qscheme not in {torch.per_tensor_affine, torch.per_tensor_symmetric}:
            raise TypeError("Input qscheme must be per-tensor")

        self.dtype = dtype
        self.qscheme = qscheme

        self.input_obs = PerChannelMinMaxObserver(ch_axis=1, dtype=dtype,
                                                  qscheme=qscheme,
                                                  quant_min=quant_min,
                                                  quant_max=quant_max,
                                                  factory_kwargs=factory_kwargs)

        self.equalization_scale = torch.empty(0)

    def forward(self, x_orig):
        # TODO: Allow for convoluational layers
        if not (x_orig.ndim == 2):
            raise ValueError("InputEqualizationObserver only supports Linear layers")

        return self.input_obs(x_orig)

    def get_input_minmax(self):
        return (self.input_obs.min_vals, self.input_obs.max_vals)

    def set_equalization_scale(self, equalization_scale):
        self.equalization_scale = equalization_scale

    def calculate_scaled_minmax(self):
        r"""
        Returns the scaled min/max inputs
        """
        if self.equalization_scale.nelement() == 0:
            warnings.warn(
                "Must call calculate_scale before calling calculate_qparams.\
                Returning default min and max input."
            )
            return torch.tensor([0]), torch.tensor([0])

        # Calculate qparams for the scaled min/max inputs
        # Scale the input by the equalization scale located at the same column
        # index
        (min_inputs, max_inputs) = self.get_input_minmax()
        min_input_scaled = torch.min(torch.mul(min_inputs, self.equalization_scale))
        max_input_scaled = torch.max(torch.mul(max_inputs, self.equalization_scale))

        return min_input_scaled, max_input_scaled

    with_args = classmethod(_with_args)


class _WeightEqualizationObserver(nn.Module):
    r"""Observer for tracking the running min/max values of weight columns and
    rows, and computing the quantization parameters for the weight rows.

    Args:
        dtype: Quantized data type
        qscheme: Quantization scheme
        quant_min: Minimum quantization value. If unspecified, it will
            follow the 8-bit setup.
        quant_max: Maximum quantization value. If unspecified, it will
            follow the 8-bit setup.

    This observer is made up of 2 PerChannelMinMaxObservers
        - weight_col_obs: Used to record the running minimum and maximum of
        columns of incoming weight tensors
        - weight_row_obs: Used to record the running minimum and maximum of
        rows of incoming weight tensors

    The running minimum/maximum :math:`w_\text{min/max}` are computed in the
    same way as :class:`~torch.quantization.observer.PerChannelMinMaxObserver`.

    The qparams are calculated by multiplying the min/max weight row values
    with the inverse of the equalization scale, and then calculating in the same
    way as in :class:`~torch.quantization.observer.PerChannelMinMaxObserver`

    .. note:: If the running minimum equals to the running maximum, the scales
              and zero_points are set to 1.0 and 0.
    """

    def __init__(self, dtype=torch.qint8, qscheme=torch.per_tensor_affine, quant_min=None,
                 quant_max=None, factory_kwargs=None) -> None:
        super(_WeightEqualizationObserver, self).__init__()

        self.dtype = dtype
        self.qscheme = qscheme
        self.ch_axis = 0

        self.weight_col_obs = PerChannelMinMaxObserver(ch_axis=1, dtype=dtype,
                                                       qscheme=qscheme,
                                                       quant_min=quant_min,
                                                       quant_max=quant_max,
                                                       factory_kwargs=factory_kwargs)

        self.equalization_scale = torch.empty(0)

    def forward(self, w_orig):
        # TODO: Allow for convoluational layers
        if not (w_orig.ndim == 2):
            raise ValueError("WeightEqualizationObserver only supports Linear layers")
        return self.weight_col_obs(w_orig)

    def get_weight_col_minmax(self):
        return (self.weight_col_obs.min_vals, self.weight_col_obs.max_vals)

    def set_equalization_scale(self, equalization_scale):
        self.equalization_scale = equalization_scale

    with_args = classmethod(_with_args)


def calculate_equalization_scale(input_obs: _InputEqualizationObserver,
                                 weight_obs: _WeightEqualizationObserver) -> torch.Tensor:
    r""" Calculates the equalization scale and sets the equalization_scale value
    in the observers.

    Args:
        input_obs: Observer that tracks the ranges for the input columns
        weight_obs: Observer that tracks the ranges for the weight columns
    """

    (min_inputs, max_inputs) = input_obs.get_input_minmax()
    (min_weights, max_weights) = weight_obs.get_weight_col_minmax()

    if not (check_min_max_valid(min_inputs, max_inputs) and check_min_max_valid(min_weights, max_weights)):
        return torch.tensor(1)

    if not (min_inputs.shape == min_weights.shape):
        raise ValueError(
            "Input and Weight must have the same column dimension. " +
            f"Found {min_inputs.shape} and {max_inputs.shape} instead."
        )

    equalization_scale = torch.sqrt((max_weights - min_weights) / (max_inputs - min_inputs))
    return equalization_scale


class EqualizationQConfig(namedtuple('EqualizationQConfig', ['input_activation', 'weight'])):
    """
    Describes how to quantize a layer or a part of the network specifically for
    input-weight equalization by providing settings (observer classes) for
    inputs, outputs, and weights.

    Note that EqualizationQConfig needs to contain observer **classes** (like
    MinMaxObserver) or a callable that returns instances on invocation, not the
    concrete observer instances themselves.
    Quantization function will instantiate observers multiple times for each of
    the layers.

    Observer classes have usually reasonable default arguments, but they can be
    overwritten with `with_args` method (that behaves like functools.partial):

    my_qconfig = EqualizationQConfig(input_activation=_InputEqualizationObserver.with_args(dtype=torch.qint8),
                                    weight=_WeightEqualizationObserver.with_args(dtype=torch.qint8))
    """
    def __new__(cls, input_activation=torch.nn.Identity, weight=torch.nn.Identity):
        if isinstance(input_activation, nn.Module) or isinstance(weight, nn.Module):
            raise ValueError("EqualizationQConfig received observer instance, please pass observer class instead. " +
                             "Use MyObserver.with_args(x=1) to override arguments to constructor if needed")
        self = super(EqualizationQConfig, cls).__new__(cls, input_activation, weight)
        return self


input_equalization_observer = _InputEqualizationObserver.with_args(
    dtype=torch.quint8, qscheme=torch.per_tensor_symmetric)
weight_equalization_observer = _WeightEqualizationObserver.with_args(
    dtype=torch.qint8, qscheme=torch.per_channel_symmetric)
default_equalization_qconfig = EqualizationQConfig(input_activation=input_equalization_observer,
                                                   weight=weight_equalization_observer)

def node_supports_equalization(node: Node, modules) -> bool:
    """ Checks if the current node supports equalization
    Currently we only support nn.Linear and F.Linear layers
    """
    if node.op == 'call_module':
        return isinstance(modules[node.target], nn.Linear)
    elif node.op == 'call_function':
        return node.target == nn.functional.linear
    return False

def get_weight_eq_obs(
    input_eq_obs_node: Node,
    model: GraphModule,
    modules: Dict[str, nn.Module]
) -> Tuple[Optional[Node], Optional[_WeightEqualizationObserver]]:
    """ Gets the following weight equalization observer. There should always
    exsist a weight equalization observer after an input equalization observer.

    Returns the node containing the weight equalization observer, and the weight
    equalization observer if it has been newly created
    """

<<<<<<< HEAD
    # Find the next node that is either a nn.Linear or a WeightEqualizationObserver
    weight_node = input_eq_obs_node.next
    while weight_node.op != 'output' and not \
        (weight_node.op == 'call_module' and isinstance(weight_node.target, str) and
         (isinstance(modules[weight_node.target], nn.Linear) or
          isinstance(modules[weight_node.target], _WeightEqualizationObserver))):
        weight_node = weight_node.next

    if not isinstance(weight_node.target, str):
        return None, None
    elif weight_node.op == 'call_module' and isinstance(modules[weight_node.target], _WeightEqualizationObserver):
        return weight_node, None
    elif weight_node.op == 'call_module' and isinstance(modules[weight_node.target], nn.Linear):
        # If the next node is a nn.Linear layer, then it must have a
=======
    # Find the op node that comes directly after the input equaliation observer
    op_node = None
    for user in input_eq_obs_node.users.keys():
        if node_supports_equalization(user, modules):
            op_node = user
            break

    if op_node is None:
        return None, None

    elif op_node.op == 'call_module':
        # If the next op_node is a nn.Linear layer, then it must have a
>>>>>>> d734adc6
        # WeightEqualizationObserver configuration
        equalization_qconfig_map: Dict[str, Any] = model._equalization_qconfig_map  # type: ignore[assignment]
        assert(equalization_qconfig_map.get(op_node.name, None) is not None)
        weight_eq_obs = equalization_qconfig_map.get(op_node.name, None).weight()

        assert(isinstance(weight_eq_obs, _WeightEqualizationObserver))
        return op_node, weight_eq_obs

<<<<<<< HEAD
=======
    elif op_node.op == 'call_function':
        # TODO
        return None, None

>>>>>>> d734adc6
    return None, None

def get_next_input_obs(node: Node, modules: Dict[str, nn.Module]):
    """ Gets the following input observer. We can use this function for both
    obtaining the next input equalization observer and the next input
    quantization observer

    Returns the node containing the input observer, and the input observer
    """
    node = node.next
    while node.op not in ('call_module', 'call_function', 'output'):
        node = node.next
    if node.op in ('output', 'call_function'):
        return None, None

    assert(isinstance(node.target, str))
    input_obs = modules[node.target]
    return node, input_obs

def maybe_get_next_equalization_scale(node: Node, modules: Dict[str, nn.Module]) -> Optional[torch.Tensor]:
    """ If the next next node is an InputEqualizationObserver then we want to
    return its equalization scale, else we return 1

    This is used in the case where there are two connecting linear layers:
        linear1 -> LinearOutObs -> InputEqObs -> linear2
    In this case, the node given is linear1 and we want to locate the InputEqObs.
    """
    # TODO: This code seems a little hacky/hard-coded, so any suggestions for
    # how to improve it would be greatly appreciated!
    next_node, _ = get_next_input_obs(node, modules)
    _, next_next_obs = get_next_input_obs(next_node, modules)
    if isinstance(next_next_obs, _InputEqualizationObserver):
        return next_next_obs.equalization_scale
    return None

def scale_input_observer(node: Node, modules: Dict[str, nn.Module]) -> None:
    """ Scales the following input quantization observer's min/max values by
    updating the values with the scaled min/max values calculated by the input
    equalization observer
    """
    assert(isinstance(node.target, str))
    input_eq_obs = modules[node.target]
    assert(isinstance(input_eq_obs, _InputEqualizationObserver))

    input_quant_obs_node = node.args[0]
    assert(isinstance(input_quant_obs_node, Node) and isinstance(input_quant_obs_node.target, str))
    input_quant_obs = modules[input_quant_obs_node.target]

    if not isinstance(input_quant_obs, ObserverBase):
        return

    min_input_scaled, max_input_scaled = input_eq_obs.calculate_scaled_minmax()
    input_quant_obs.min_val = min_input_scaled
    input_quant_obs.max_val = max_input_scaled

def scale_weight_node(
    node: Node,
    modules: Dict[str, nn.Module],
    equalization_scale: torch.Tensor,
    next_equalization_scale: Optional[torch.Tensor],
) -> None:
    """ Scale the weights for input-weight equalization by multiplying the
    weight by 1/equalization_scale and next_equalization_scale

    Args:
        node: Current node whose weights we want to scale
        equalization_scale: Current node's calculated equalization scale
        next_equalization_scale: Next node's calculated equalization scale if
           the following node needs to be equalized, 1 otherwise
    """
    assert(isinstance(node.target, str))

    # Scale the weights for input-weight equalization
    # If the following layer needs to be equalized then we will multiply its scale
    weight = modules[node.target].weight
    assert(isinstance(weight, torch.Tensor))

    scaled_weight = torch.mul(weight, torch.reciprocal(equalization_scale))

    if next_equalization_scale is None:
        modules[node.target].weight = nn.Parameter(scaled_weight)
        return

    scaled_weight = torch.mul(scaled_weight, next_equalization_scale)
    modules[node.target].weight = nn.Parameter(scaled_weight)

    # TODO: The bias may need to be scaled for connecting linear layers
    bias = modules[node.target].bias
    assert(isinstance(bias, torch.Tensor))

    scaled_bias = torch.mul(bias, next_equalization_scale)
    modules[node.target].bias = nn.Parameter(scaled_bias)

def scale_weight_functional(node: Node, model: GraphModule, equalization_scale: torch.Tensor):
    """ Scales the weight value for functional layers
    """

    # Find the next functional node so that we can construct the weight observer nodes
    while node.op != 'output' and node.op != 'call_function':
        node = node.next

    if node.op == 'output':
        return

    assert(isinstance(node.args[1], Node))
    weight_observer_nodes = collect_producer_nodes(node.args[1])
    if weight_observer_nodes is None:
        return

    for weight_node in weight_observer_nodes:
        # Find the node containing the weight values
        if weight_node.op == 'get_attr':
            assert(isinstance(weight_node.target, str))
            weight = model.get_buffer(weight_node.target)

            # Scale the weights for input-weight equalization
            # If the following layer needs to be equalized then we will multiply its scale
            scaled_weight = torch.mul(weight, torch.reciprocal(equalization_scale))
            # TODO: connecting functional layers?
            # scaled_weight = torch.mul(scaled_weight, next_equalization_scale)

            # Set the weight with the newly scaled weight in the original model
            setattr(getattr(model, weight_node.target[:-2]), "w", scaled_weight)

def update_obs_for_equalization(model: GraphModule, modules: Dict[str, nn.Module]) -> Dict[str, _WeightEqualizationObserver]:
    """ Update all of the observer's equalization scale. For each
    InputEqualizationObserver, we will find the location of the next
    WeightEqualizationObserver, create it, and calculate the equalization scale
    based on the two observers.

    We will then return a dictionary mapping node names to the newly created
    WeightEqualizationObserver.
    """
    weight_eq_obs_dict = {}
    for node in model.graph.nodes:
        if node.op == 'call_module' and isinstance(modules[node.target], _InputEqualizationObserver):
            input_eq_obs = modules[node.target]
            assert(isinstance(input_eq_obs, _InputEqualizationObserver))
            next_node, weight_eq_obs = get_weight_eq_obs(node, model, modules)

            if next_node is None:
                continue

            assert(isinstance(next_node.target, str))
            if weight_eq_obs is None:
                # If the equalization observer has already been created, then we
                # can extract the observer from the node itself
                weight_eq_obs = modules[next_node.target]  # type: ignore[assignment]
                assert(isinstance(weight_eq_obs, _WeightEqualizationObserver))
            else:
                weight_eq_obs(modules[next_node.target].weight)

            # Calculate and set the equalization scale values
            equalization_scale = calculate_equalization_scale(input_eq_obs, weight_eq_obs)
            input_eq_obs.set_equalization_scale(equalization_scale)
            weight_eq_obs.set_equalization_scale(equalization_scale)

            weight_eq_obs_dict[next_node.name] = weight_eq_obs

    return weight_eq_obs_dict

def convert_eq_obs(
    model: GraphModule,
    modules: Dict[str, nn.Module],
    weight_eq_obs_dict: Dict[str, _WeightEqualizationObserver],
) -> None:
    """ Removes the input equalization observers and replaces them with mul
    operators whenever applicable. Updates the input quantization observers with
    the scaled input min/max values. Scales the weights by the current and next
    equalization scales.

    Before:
                                     weight values
                                          |
                                      WeightEqObs
                                          |
                                     WeightQuantObs
                                          |
        x -> InpQuantObs -> InpEqObs -> linear -> OutQuantObs

    After:
                                              scaled weight values
                                                      |
                                                 WeightEqObs
                                                      |
       equalization scale                       WeightQuantObs
              |                                       |
        x -> mul -> InpQuantObs (scaled min/max) -> linear -> OutQuantObs
    """
    for node in model.graph.nodes:
        if node.op == 'call_module' and isinstance(modules[node.target], _InputEqualizationObserver):
            inp_quant_obs_node = node.args[0]
            prev_node = inp_quant_obs_node.args[0]

            # TODO: Possible special handling for connected linear layers
            # We might need to replace the InputEqualizationObserver with another mul operator...
            # if prev_node.op == 'call_module' and modules[prev_node.target].dtype != torch.float32:
            # If this is a connecting linear layer, we want to remove the InputEqualizationObserver
            #     # Replace the current node with the previous node
            #     orig_users = list(node.users.keys())
            #     for user_node in orig_users:
            #         user_node.replace_input_with(node, prev_node)
            #     # Erase the node
            #     model.graph.erase_node(node)
            #     continue

            # Update the following input quantization observer's min/max values
            scale_input_observer(node, modules)

            # Remove the InputEqualization node and add a mul operator before
            # the quantization observer node that appears before the equalization node
            # Before: x -> input_quant_obs -> input_eq_obs -> linear
            # After: x -> mul -> input_quant_obs -> linear

            # Create a node containing the equalization scale
            with model.graph.inserting_before(inp_quant_obs_node):
                get_new_eq_scale_name = get_new_attr_name_with_prefix(prev_node.name + '_equalization_scale')
                name = get_new_eq_scale_name(modules)
                setattr(model, name, modules[node.target].equalization_scale)
                eq_scale_node = model.graph.create_node('get_attr', name)

            # Create a node multiplying the input with the equalization scale
            with model.graph.inserting_after(eq_scale_node):
                inputs = (prev_node, eq_scale_node)
                mul_node = model.graph.create_node("call_function", torch.mul, inputs)

            # Set the mul nod to be the input_quant_obs_node's input instead of
            # the previous node
            inp_quant_obs_node.replace_input_with(prev_node, mul_node)

            # For all of the current node's users, replace the current node with
            # the input quantization observer node
            orig_users = list(node.users.keys())
            for user_node in orig_users:
                user_node.replace_input_with(node, inp_quant_obs_node)

            # Erase the InputEqualizationObserver node
            model.graph.erase_node(node)

        elif weight_eq_obs_dict.get(node.name, None) is not None:
            weight_eq_obs = weight_eq_obs_dict.get(node.name)
            assert(isinstance(weight_eq_obs, _WeightEqualizationObserver))
            assert(isinstance(node.target, str))

            if (modules[node.target] == weight_eq_obs):
                # If the WeightEqualizationObserver is already in the node
                # itself, this implies we are using functional layers(?) so we
                # need to scale the weights differently
                equalization_scale = weight_eq_obs.equalization_scale
                scale_weight_functional(node, model, equalization_scale)

                # Erase the weight equalization observer node
                prev_node = node.args[0]
                orig_users = list(node.users.keys())
                for user_node in orig_users:
                    user_node.replace_input_with(node, prev_node)
                model.graph.erase_node(node)
                continue

            equalization_scale = weight_eq_obs.equalization_scale

            # Scales the weights and runs the weight quantization observers
            maybe_next_equalization_scale = maybe_get_next_equalization_scale(node, modules)
            scale_weight_node(node, modules, equalization_scale, maybe_next_equalization_scale)

def _convert_equalization_ref(model: GraphModule):
    """ Reference function which applies changes needed for equalization, but
    does not quantize the nodes
    """
    modules = dict(model.named_modules(remove_duplicate=False))

    # Calculate the equalization scale, update the observers with the scaled
    # inputs, and scale the weight
    weight_eq_obs_dict = update_obs_for_equalization(model, modules)
    convert_eq_obs(model, modules, weight_eq_obs_dict)

    return GraphModule(model, model.graph)<|MERGE_RESOLUTION|>--- conflicted
+++ resolved
@@ -3,11 +3,7 @@
 from torch.fx import GraphModule
 from torch.fx.graph import Node
 
-<<<<<<< HEAD
-from .utils import collect_producer_nodes
-=======
-from .utils import get_new_attr_name_with_prefix
->>>>>>> d734adc6
+from .utils import collect_producer_nodes, get_new_attr_name_with_prefix
 from ..observer import (
     PerChannelMinMaxObserver,
     _with_args,
@@ -240,22 +236,6 @@
     equalization observer if it has been newly created
     """
 
-<<<<<<< HEAD
-    # Find the next node that is either a nn.Linear or a WeightEqualizationObserver
-    weight_node = input_eq_obs_node.next
-    while weight_node.op != 'output' and not \
-        (weight_node.op == 'call_module' and isinstance(weight_node.target, str) and
-         (isinstance(modules[weight_node.target], nn.Linear) or
-          isinstance(modules[weight_node.target], _WeightEqualizationObserver))):
-        weight_node = weight_node.next
-
-    if not isinstance(weight_node.target, str):
-        return None, None
-    elif weight_node.op == 'call_module' and isinstance(modules[weight_node.target], _WeightEqualizationObserver):
-        return weight_node, None
-    elif weight_node.op == 'call_module' and isinstance(modules[weight_node.target], nn.Linear):
-        # If the next node is a nn.Linear layer, then it must have a
-=======
     # Find the op node that comes directly after the input equaliation observer
     op_node = None
     for user in input_eq_obs_node.users.keys():
@@ -268,7 +248,6 @@
 
     elif op_node.op == 'call_module':
         # If the next op_node is a nn.Linear layer, then it must have a
->>>>>>> d734adc6
         # WeightEqualizationObserver configuration
         equalization_qconfig_map: Dict[str, Any] = model._equalization_qconfig_map  # type: ignore[assignment]
         assert(equalization_qconfig_map.get(op_node.name, None) is not None)
@@ -277,13 +256,19 @@
         assert(isinstance(weight_eq_obs, _WeightEqualizationObserver))
         return op_node, weight_eq_obs
 
-<<<<<<< HEAD
-=======
     elif op_node.op == 'call_function':
-        # TODO
+        assert(isinstance(op_node.args[1], Node))
+        weight_observer_nodes = collect_producer_nodes(op_node.args[1])
+        if weight_observer_nodes is None:
+            return None, None
+
+        for weight_node in weight_observer_nodes:
+            if weight_node.op == 'call_module' and isinstance(weight_node.target, str) and \
+               isinstance(modules[weight_node.target], _WeightEqualizationObserver):
+                return weight_node, None
+
         return None, None
 
->>>>>>> d734adc6
     return None, None
 
 def get_next_input_obs(node: Node, modules: Dict[str, nn.Module]):
