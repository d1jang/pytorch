import torch
import torch.nn as nn
from torch.fx import GraphModule
from torch.fx.graph import Node

from .utils import (
    get_new_attr_name_with_prefix,
    maybe_get_next_module,
    collect_producer_nodes,
    _parent_name,
)
from ..observer import (
    PerChannelMinMaxObserver,
    _with_args,
    ObserverBase,
)
from ..utils import check_min_max_valid

from collections import namedtuple
from typing import Dict, Any, Tuple, Optional
import warnings


class _InputEqualizationObserver(nn.Module):
    r"""Observer for tracking the running min/max values of input columns, and
    computing the quantization parameters for the overall min/max input values.

    Args:
        dtype: Quantized data type
        qscheme: Quantization scheme
        quant_min: Minimum quantization value. If unspecified, it will
            follow the 8-bit setup.
        quant_max: Maximum quantization value. If unspecified, it will
            follow the 8-bit setup.

    The running minimum/maximum :math:`x_\text{min/max}` are computed in the
    same way as :class:`~torch.quantization.observer.PerChannelMinMaxObserver`,
    with the difference that the running min/max values are stored per column.
    This observer is intended to be used along with a WeightEqualizationObserver
    to calculate the equalization scale.
    """

    def __init__(self, dtype=torch.quint8, qscheme=torch.per_tensor_affine,
                 quant_min=None, quant_max=None, factory_kwargs=None) -> None:
        super(_InputEqualizationObserver, self).__init__()

        if qscheme not in {torch.per_tensor_affine, torch.per_tensor_symmetric}:
            raise TypeError("Input qscheme must be per-tensor")

        self.dtype = dtype
        self.qscheme = qscheme

        self.input_obs = PerChannelMinMaxObserver(ch_axis=1, dtype=dtype,
                                                  qscheme=qscheme,
                                                  quant_min=quant_min,
                                                  quant_max=quant_max,
                                                  factory_kwargs=factory_kwargs)

        self.equalization_scale = torch.empty(0)

    def forward(self, x_orig):
        # TODO: Allow for convoluational layers
        if not (x_orig.ndim == 2):
            raise ValueError("InputEqualizationObserver only supports Linear layers")

        return self.input_obs(x_orig)

    def get_input_minmax(self):
        return (self.input_obs.min_vals, self.input_obs.max_vals)

    def set_equalization_scale(self, equalization_scale):
        self.equalization_scale = equalization_scale

    def calculate_scaled_minmax(self):
        r""" Returns the scaled min/max inputs
        """
        if self.equalization_scale.nelement() == 0:
            warnings.warn(
                "Must call calculate_scale before calling calculate_qparams.\
                Returning default min and max input."
            )
            return torch.tensor([0]), torch.tensor([0])

        # Calculate qparams for the scaled min/max inputs
        # Scale the input by the equalization scale located at the same column
        # index
        (min_inputs, max_inputs) = self.get_input_minmax()
        min_input_scaled = torch.min(torch.mul(min_inputs, self.equalization_scale))
        max_input_scaled = torch.max(torch.mul(max_inputs, self.equalization_scale))

        return min_input_scaled, max_input_scaled

    with_args = classmethod(_with_args)


class _WeightEqualizationObserver(nn.Module):
    r"""Observer for tracking the running min/max values of weight columns and
    rows, and computing the quantization parameters for the weight rows.

    Args:
        dtype: Quantized data type
        qscheme: Quantization scheme
        quant_min: Minimum quantization value. If unspecified, it will
            follow the 8-bit setup.
        quant_max: Maximum quantization value. If unspecified, it will
            follow the 8-bit setup.

    This observer is made up of 1 PerChannelMinMaxObserver `weight_col_obs` used
    to record the running minimum and maximum of columns of incoming weight
    tensors. This observer is intended to be used along with an
    InputEqualizationObserver to calculate the equalization scale.

    The running minimum/maximum :math:`w_\text{min/max}` are computed in the
    same way as :class:`~torch.quantization.observer.PerChannelMinMaxObserver`.
    """

    def __init__(self, dtype=torch.qint8, qscheme=torch.per_tensor_affine, quant_min=None,
                 quant_max=None, factory_kwargs=None) -> None:
        super(_WeightEqualizationObserver, self).__init__()

        self.dtype = dtype
        self.qscheme = qscheme
        self.ch_axis = 1

        self.weight_col_obs = PerChannelMinMaxObserver(ch_axis=1, dtype=dtype,
                                                       qscheme=qscheme,
                                                       quant_min=quant_min,
                                                       quant_max=quant_max,
                                                       factory_kwargs=factory_kwargs)

        self.equalization_scale = torch.empty(0)

    def forward(self, w_orig):
        # TODO: Allow for convoluational layers
        if not (w_orig.ndim == 2):
            raise ValueError("WeightEqualizationObserver only supports Linear layers")
        return self.weight_col_obs(w_orig)

    def get_weight_col_minmax(self):
        return (self.weight_col_obs.min_vals, self.weight_col_obs.max_vals)

    def set_equalization_scale(self, equalization_scale):
        self.equalization_scale = equalization_scale

    with_args = classmethod(_with_args)


def calculate_equalization_scale(input_obs: _InputEqualizationObserver,
                                 weight_obs: _WeightEqualizationObserver) -> torch.Tensor:
    r""" Calculates the equalization scale and sets the equalization_scale value
    in the observers.

    Args:
        input_obs: Observer that tracks the ranges for the input columns
        weight_obs: Observer that tracks the ranges for the weight columns
    """

    (min_inputs, max_inputs) = input_obs.get_input_minmax()
    (min_weights, max_weights) = weight_obs.get_weight_col_minmax()

    if not (check_min_max_valid(min_inputs, max_inputs) and check_min_max_valid(min_weights, max_weights)):
        return torch.tensor(1)

    if not (min_inputs.shape == min_weights.shape):
        raise ValueError(
            "Input and Weight must have the same column dimension. " +
            f"Found {min_inputs.shape} and {max_inputs.shape} instead."
        )

    equalization_scale = torch.sqrt((max_weights - min_weights) / (max_inputs - min_inputs))
    return equalization_scale


class EqualizationQConfig(namedtuple('EqualizationQConfig', ['input_activation', 'weight'])):
    """
    Describes how to quantize a layer or a part of the network specifically for
    input-weight equalization by providing settings (observer classes) for
    inputs, outputs, and weights.

    Note that EqualizationQConfig needs to contain observer **classes** (like
    MinMaxObserver) or a callable that returns instances on invocation, not the
    concrete observer instances themselves.
    Quantization function will instantiate observers multiple times for each of
    the layers.

    Observer classes have usually reasonable default arguments, but they can be
    overwritten with `with_args` method (that behaves like functools.partial):

    my_qconfig = EqualizationQConfig(input_activation=_InputEqualizationObserver.with_args(dtype=torch.qint8),
                                    weight=_WeightEqualizationObserver.with_args(dtype=torch.qint8))
    """
    def __new__(cls, input_activation=torch.nn.Identity, weight=torch.nn.Identity):
        if isinstance(input_activation, nn.Module) or isinstance(weight, nn.Module):
            raise ValueError("EqualizationQConfig received observer instance, please pass observer class instead. " +
                             "Use MyObserver.with_args(x=1) to override arguments to constructor if needed")
        self = super(EqualizationQConfig, cls).__new__(cls, input_activation, weight)
        return self


input_equalization_observer = _InputEqualizationObserver.with_args(
    dtype=torch.quint8, qscheme=torch.per_tensor_symmetric)
weight_equalization_observer = _WeightEqualizationObserver.with_args(
    dtype=torch.qint8, qscheme=torch.per_channel_symmetric)
default_equalization_qconfig = EqualizationQConfig(input_activation=input_equalization_observer,
                                                   weight=weight_equalization_observer)

def node_supports_equalization(node: Node, modules) -> bool:
    """ Checks if the current node supports equalization
    Currently we only support nn.Linear and F.Linear layers
    """
    if node.op == 'call_module':
        return isinstance(modules[node.target], nn.Linear)
    elif node.op == 'call_function':
        return node.target == nn.functional.linear
    return False

def is_equalization_observer(observer: nn.Module) -> bool:
    return (isinstance(observer, _InputEqualizationObserver) or
            isinstance(observer, _WeightEqualizationObserver))

def get_op_node_and_weight_eq_obs(
    input_eq_obs_node: Node,
    model: GraphModule,
    modules: Dict[str, nn.Module]
) -> Tuple[Optional[Node], Optional[_WeightEqualizationObserver]]:
    """ Gets the following weight equalization observer. There should always
    exist a weight equalization observer after an input equalization observer.

    Returns the operation node that follows the input equalizatoin observer node
    and the weight equalization observer
    """

    # Find the op node that comes directly after the input equaliation observer
    op_node = None
    for user in input_eq_obs_node.users.keys():
        if node_supports_equalization(user, modules):
            op_node = user
            break

    assert(op_node is not None)
    if op_node.op == 'call_module':
        # If the op_node is a nn.Linear layer, then it must have a
        # WeightEqualizationObserver configuration
        equalization_qconfig_map: Dict[str, Any] = model._equalization_qconfig_map  # type: ignore[assignment]
        assert(equalization_qconfig_map.get(op_node.name, None) is not None)
        weight_eq_obs = equalization_qconfig_map.get(op_node.name, None).weight()

        assert(isinstance(weight_eq_obs, _WeightEqualizationObserver))
        return op_node, weight_eq_obs

    elif op_node.op == 'call_function':
        weight_node = maybe_get_weight_eq_obs_node(op_node, modules)
        if weight_node is not None:
            weight_eq_obs = modules[str(weight_node.target)]
            assert(isinstance(weight_eq_obs, _WeightEqualizationObserver))
            return op_node, weight_eq_obs

    return None, None

def maybe_get_weight_eq_obs_node(op_node: Node, modules: Dict[str, nn.Module]) -> Optional[Node]:
    """ Given the operation node, we want to find its weight equalization
    observer node
    """
    assert(op_node.op == 'call_function')
    assert(isinstance(op_node.args[1], Node))
    weight_observer_nodes = collect_producer_nodes(op_node.args[1])

    if weight_observer_nodes is None:
        return None

    for weight_node in weight_observer_nodes:
        if weight_node.op == 'call_module' and \
           isinstance(modules[str(weight_node.target)], _WeightEqualizationObserver):
            return weight_node

    return None

def maybe_get_next_input_eq_obs(node: Node, modules: Dict[str, nn.Module]) -> Optional[_InputEqualizationObserver]:
    """ Gets the following input equalization observer if it exists.

    For example, in the case of connecting linear layers:
        x -> inp_obs1 -> eq_obs1 -> linear1 -> out_obs1 -> eq_obs2 -> linear2 -> out_obs2
    If the node being passed in is the linear1 node, then we want to return eq_obs2,
    the following equalization observer for linear2.

    However, if there are no connecting layers:
        x -> inp_obs1 -> eq_obs1 -> linear1 -> out_obs1 -> add
    Then we want to return None.
    """

    assert(node_supports_equalization(node, modules))

    # Locate the following output observer if it exists
    maybe_obs_node = maybe_get_next_module(node, modules, ObserverBase)
    if maybe_obs_node is None:
        return None

    maybe_eq_obs_node = maybe_get_next_module(maybe_obs_node, modules, _InputEqualizationObserver)
    if maybe_eq_obs_node is None:
        return None

    maybe_eq_obs = modules[str(maybe_eq_obs_node)]
    assert(isinstance(maybe_eq_obs, _InputEqualizationObserver))
    return maybe_eq_obs

def maybe_get_next_equalization_scale(node: Node, modules: Dict[str, nn.Module]) -> Optional[torch.Tensor]:
    """ If the next next node is an InputEqualizationObserver then we want to
    return its equalization scale, else we return 1

    This is used in the case where there are two connecting linear layers:
        linear1 -> LinearOutObs -> InputEqObs -> linear2
    In this case, the node given is linear1 and we want to locate the InputEqObs.
    """
    next_inp_eq_obs = maybe_get_next_input_eq_obs(node, modules)
    if next_inp_eq_obs:
        return next_inp_eq_obs.equalization_scale
    return None

def scale_input_observer(node: Node, modules: Dict[str, nn.Module]) -> None:
    """ Scales the following input quantization observer's min/max values by
    updating the values with the scaled min/max values calculated by the input
    equalization observer
    """
    input_eq_obs = modules[str(node.target)]
    assert(isinstance(input_eq_obs, _InputEqualizationObserver))

    input_quant_obs_node = node.args[0]
    assert(isinstance(input_quant_obs_node, Node))

    input_quant_obs = modules[str(input_quant_obs_node.target)]
    if not isinstance(input_quant_obs, ObserverBase):
        return

    min_input_scaled, max_input_scaled = input_eq_obs.calculate_scaled_minmax()
    input_quant_obs.min_val = min_input_scaled
    input_quant_obs.max_val = max_input_scaled

def scale_weight_node(
    node: Node,
    modules: Dict[str, nn.Module],
    equalization_scale: torch.Tensor,
    next_equalization_scale: Optional[torch.Tensor],
) -> None:
    """ Scale the weights for input-weight equalization by multiplying the
    weight by 1/equalization_scale and next_equalization_scale

    Args:
        node: Current node whose weights we want to scale
        equalization_scale: Current node's calculated equalization scale
        next_equalization_scale: Next node's calculated equalization scale if
           the following node needs to be equalized, 1 otherwise
    """
    assert(isinstance(node.target, str))

    # Scale the weights for input-weight equalization
    # If the following layer needs to be equalized then we will multiply its scale
    weight = modules[node.target].weight
    assert(isinstance(weight, torch.Tensor))

    scaled_weight = torch.mul(weight, torch.reciprocal(equalization_scale))

    if next_equalization_scale is None:
        modules[node.target].weight = nn.Parameter(scaled_weight)
        return

    scaled_weight = torch.mul(scaled_weight, next_equalization_scale)
    modules[node.target].weight = nn.Parameter(scaled_weight)

    # TODO: The bias may need to be scaled for connecting linear layers
    bias = modules[node.target].bias
    assert(isinstance(bias, torch.Tensor))

    scaled_bias = torch.mul(bias, next_equalization_scale)
    modules[node.target].bias = nn.Parameter(scaled_bias)

def scale_weight_functional(
    op_node: Node,
    model: GraphModule,
    modules: Dict[str, nn.Module],
    equalization_scale: torch.Tensor,
) -> None:
    """ Scales the weight value for functional layers
    """

    # Find the next functional node so that we can construct the weight observer nodes
    assert(isinstance(op_node.args[1], Node))
    weight_observer_nodes = collect_producer_nodes(op_node.args[1])
    if weight_observer_nodes is None:
        return

    for weight_node in weight_observer_nodes:
        # Find the node containing the weight values
        if weight_node.op == 'get_attr':
            weight = model.get_buffer(str(weight_node.target))

            # Scale the weights for input-weight equalization
            # If the following layer needs to be equalized then we will multiply its scale
            scaled_weight = torch.mul(weight, torch.reciprocal(equalization_scale))
            # TODO: connecting functional layers?
            # scaled_weight = torch.mul(scaled_weight, next_equalization_scale)

            parent_name, name = _parent_name(weight_node.target)
            setattr(modules[parent_name], name, scaled_weight)
            assert(torch.allclose(model.get_buffer(str(weight_node.target)), scaled_weight))

def clear_weight_quant_obs_node(op_node: Node, modules: Dict[str, nn.Module]) -> None:
    """ Given the operation node, we want find the corresponding quantization
    observer and reset its min/max values
    """
    assert(op_node.op == 'call_function')
    assert(isinstance(op_node.args[1], Node))
    weight_observer_nodes = collect_producer_nodes(op_node.args[1])

    if weight_observer_nodes is None:
        return None

    for weight_node in weight_observer_nodes:
        if weight_node.op == 'call_module':
            weight_quant_obs = modules[str(weight_node.target)]
            if isinstance(modules[str(weight_node.target)], ObserverBase):
                weight_quant_obs.min_val = torch.tensor(float("inf"))
                weight_quant_obs.max_val = torch.tensor(float("-inf"))

def update_obs_for_equalization(model: GraphModule, modules: Dict[str, nn.Module]) -> Dict[str, _WeightEqualizationObserver]:
    """ Update all of the observer's equalization scale. For each
    InputEqualizationObserver, we will find the location of the next
    WeightEqualizationObserver, create it, and calculate the equalization scale
    based on the two observers.

    We will then return a dictionary mapping operation node names to
    the corresponding WeightEqualizationObservers for that operation.
    """
    weight_eq_obs_dict = {}
    for node in model.graph.nodes:
        if node.op == 'call_module' and isinstance(modules[node.target], _InputEqualizationObserver):
            input_eq_obs = modules[node.target]
            assert(isinstance(input_eq_obs, _InputEqualizationObserver))
<<<<<<< HEAD
            op_node, weight_eq_obs = get_weight_eq_obs(node, model, modules)
=======
            op_node, weight_eq_obs = get_op_node_and_weight_eq_obs(node, model, modules)
>>>>>>> f6f1eb7d

            if op_node is None or weight_eq_obs is None:
                continue

<<<<<<< HEAD
            if op_node.op == 'call_module':
                # Calibrate the weight equalization observer since it has just
                # been created
                weight_eq_obs(modules[str(op_node.target)].weight)
=======
            weight_eq_obs(modules[str(op_node.target)].weight)
>>>>>>> f6f1eb7d

            # Calculate and set the equalization scale values
            equalization_scale = calculate_equalization_scale(input_eq_obs, weight_eq_obs)
            input_eq_obs.set_equalization_scale(equalization_scale)
            weight_eq_obs.set_equalization_scale(equalization_scale)

            weight_eq_obs_dict[op_node.name] = weight_eq_obs

    return weight_eq_obs_dict

def convert_eq_obs(
    model: GraphModule,
    modules: Dict[str, nn.Module],
    weight_eq_obs_dict: Dict[str, _WeightEqualizationObserver],
) -> None:
    """ Converts the equalization operations and updates the other nodes in the
    following way:
        - Removes the input equalization observers and inserts a mul operator
          along with an equalization scale node wherever applicable (we do not
          want to insert a mul operator between connecting linear layers).
        - Updates the input quantization observers with the scaled input min/max
          values.
        - Scales the weights by the current and next equalization scales.
        - Removes the weight equalization observer node if it exists.

    Before (after prepare):
                                    weight values
                                          |
                                    WeightQuantObs
                                          |
                                      WeightEqObs
                                          |
        x -> InpQuantObs -> InpEqObs -> linear -> OutQuantObs

    After this function:
                                              scaled weight values
                                                      |
       equalization scale                       WeightQuantObs
              |                                       |
        x -> mul -> InpQuantObs (scaled min/max) -> linear -> OutQuantObs

    After convert:
       equalization scale                 scaled weight values
              |                                    |
        x -> mul -> quantize_per_tensor -> quantized::linear

    Note that although the equalization observer appeared after the quantization
    observer after prepare_fx, the mul node appears before the quantization node
    after convert_fx. This is because placing the equalization observer after
    the quantization observer in prepare_fx would allow us to keep the invariant
    that the graph before the current node inserts its observers is not
    modified.

    Having the equalization observer before the quantization observer would also
    cause some inconsistences between the ordering of the quantization and
    equalization observers.
    For example, a single linear layer would look like:
        x -> InpEqObs1 -> InpQuantObs1 -> linear1 -> OutQuantObs1
    But between two connected linear layers, it would look like:
        linear1 -> OutQuantObs1 -> InpEqObs2 -> linear2 -> OutQuantObs2
    """
    for node in model.graph.nodes:
        if node.op == 'call_module' and isinstance(modules[node.target], _InputEqualizationObserver):
            inp_quant_obs_node = node.args[0]
            prev_node = inp_quant_obs_node.args[0]

            # TODO: Possible special handling for connected linear layers
            # We might need to replace the InputEqualizationObserver with another mul operator...
            # if prev_node.op == 'call_module' and modules[prev_node.target].dtype != torch.float32:
            # If this is a connecting linear layer, we want to remove the InputEqualizationObserver
            #     # Replace the current node with the previous node
            #     orig_users = list(node.users.keys())
            #     for user_node in orig_users:
            #         user_node.replace_input_with(node, prev_node)
            #     # Erase the node
            #     model.graph.erase_node(node)
            #     continue

            # Update the following input quantization observer's min/max values
            scale_input_observer(node, modules)

            # Remove the InputEqualization node and add a mul operator before
            # the quantization observer node that appears before the equalization node
            # Before: x -> input_quant_obs -> input_eq_obs -> linear
            # After: x -> mul -> input_quant_obs -> linear

            # Create a node containing the equalization scale
            with model.graph.inserting_before(inp_quant_obs_node):
                get_new_eq_scale_name = get_new_attr_name_with_prefix(prev_node.name + '_equalization_scale')
                name = get_new_eq_scale_name(modules)
                setattr(model, name, modules[node.target].equalization_scale)
                eq_scale_node = model.graph.create_node('get_attr', name)

            # Create a node multiplying the input with the equalization scale
            with model.graph.inserting_after(eq_scale_node):
                inputs = (prev_node, eq_scale_node)
                mul_node = model.graph.create_node("call_function", torch.mul, inputs)

            # Set the mul nod to be the input_quant_obs_node's input instead of
            # the previous node
            inp_quant_obs_node.replace_input_with(prev_node, mul_node)

            # For all of the current node's users, replace the current node with
            # the input quantization observer node
            orig_users = list(node.users.keys())
            for user_node in orig_users:
                user_node.replace_input_with(node, inp_quant_obs_node)

            # Erase the InputEqualizationObserver node
            model.graph.erase_node(node)

        elif weight_eq_obs_dict.get(node.name, None) is not None:
            weight_eq_obs = weight_eq_obs_dict.get(node.name)
            assert(isinstance(weight_eq_obs, _WeightEqualizationObserver))
            equalization_scale = weight_eq_obs.equalization_scale

            # Scale the weight nodes
            if node.op == 'call_module':
                maybe_next_equalization_scale = maybe_get_next_equalization_scale(node, modules)
                scale_weight_node(node, modules, equalization_scale, maybe_next_equalization_scale)
            elif node.op == 'call_function':
                scale_weight_functional(node, model, modules, equalization_scale)

                weight_eq_obs_node = maybe_get_weight_eq_obs_node(node, modules)
                if weight_eq_obs_node is None:
                    return

                # Clear the quantization observer's min/max values so that they
                # can get updated later based on the new scale values
                clear_weight_quant_obs_node(node, modules)

                # Erase the weight equalization observer node
                prev_node = weight_eq_obs_node.args[0]
                orig_users = list(weight_eq_obs_node.users.keys())
                for user_node in orig_users:
                    user_node.replace_input_with(weight_eq_obs_node, prev_node)
                model.graph.erase_node(weight_eq_obs_node)

def _convert_equalization_ref(model: GraphModule):
    """ Reference function which applies changes needed for equalization, but
    does not quantize the nodes
    """
    modules = dict(model.named_modules(remove_duplicate=False))

    # Calculate the equalization scale, update the observers with the scaled
    # inputs, and scale the weight
    weight_eq_obs_dict = update_obs_for_equalization(model, modules)
    convert_eq_obs(model, modules, weight_eq_obs_dict)

    return GraphModule(model, model.graph)<|MERGE_RESOLUTION|>--- conflicted
+++ resolved
@@ -6,7 +6,7 @@
 from .utils import (
     get_new_attr_name_with_prefix,
     maybe_get_next_module,
-    collect_producer_nodes,
+    maybe_get_weight_observer_nodes,
     _parent_name,
 )
 from ..observer import (
@@ -261,10 +261,7 @@
     """ Given the operation node, we want to find its weight equalization
     observer node
     """
-    assert(op_node.op == 'call_function')
-    assert(isinstance(op_node.args[1], Node))
-    weight_observer_nodes = collect_producer_nodes(op_node.args[1])
-
+    weight_observer_nodes = maybe_get_weight_observer_nodes(op_node)
     if weight_observer_nodes is None:
         return None
 
@@ -383,8 +380,7 @@
     """
 
     # Find the next functional node so that we can construct the weight observer nodes
-    assert(isinstance(op_node.args[1], Node))
-    weight_observer_nodes = collect_producer_nodes(op_node.args[1])
+    weight_observer_nodes = maybe_get_weight_observer_nodes(op_node)
     if weight_observer_nodes is None:
         return
 
@@ -407,10 +403,7 @@
     """ Given the operation node, we want find the corresponding quantization
     observer and reset its min/max values
     """
-    assert(op_node.op == 'call_function')
-    assert(isinstance(op_node.args[1], Node))
-    weight_observer_nodes = collect_producer_nodes(op_node.args[1])
-
+    weight_observer_nodes = maybe_get_weight_observer_nodes(op_node)
     if weight_observer_nodes is None:
         return None
 
@@ -435,23 +428,15 @@
         if node.op == 'call_module' and isinstance(modules[node.target], _InputEqualizationObserver):
             input_eq_obs = modules[node.target]
             assert(isinstance(input_eq_obs, _InputEqualizationObserver))
-<<<<<<< HEAD
-            op_node, weight_eq_obs = get_weight_eq_obs(node, model, modules)
-=======
             op_node, weight_eq_obs = get_op_node_and_weight_eq_obs(node, model, modules)
->>>>>>> f6f1eb7d
 
             if op_node is None or weight_eq_obs is None:
                 continue
 
-<<<<<<< HEAD
             if op_node.op == 'call_module':
                 # Calibrate the weight equalization observer since it has just
                 # been created
                 weight_eq_obs(modules[str(op_node.target)].weight)
-=======
-            weight_eq_obs(modules[str(op_node.target)].weight)
->>>>>>> f6f1eb7d
 
             # Calculate and set the equalization scale values
             equalization_scale = calculate_equalization_scale(input_eq_obs, weight_eq_obs)
