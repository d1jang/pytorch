#include <c10/util/Exception.h>
#include <torch/csrc/deploy/deploy.h>
#include <torch/cuda.h>

#include <dlfcn.h>
#include <libgen.h>
#include <unistd.h>

// these symbols are generated by cmake, using ld -r -b binary
// libtorch_deployinterpreter.so which takes the contents of the so and embeds
// it into a symbol that is then linked into libtorch_deploy.so. This enables us
// to simply copy the contents of this symbol to disk and dlopen it to create an
// instance of python.
<<<<<<< HEAD
extern "C" char _binary_libtorch_deployinterpreter_so_start[];
extern "C" char _binary_libtorch_deployinterpreter_so_end[];
=======
extern "C" __attribute__((
    __weak__)) char _binary_libtorch_deployinterpreter_so_start[];
extern "C"
    __attribute__((__weak__)) char _binary_libtorch_deployinterpreter_so_end[];
#ifdef FBCODE_CAFFE2
// in fbcode, we build the interpreter version with cuda bindings explicitly and
// side-by-side with the one without.  In OSS builds, we just build one
// libinterpreter and it either has or doesn't have cuda depending on top-level
// CMAKE flags
extern "C" __attribute__((
    __weak__)) char _binary_libtorch_deployinterpreter_cuda_so_start[];
extern "C" __attribute__((
    __weak__)) char _binary_libtorch_deployinterpreter_cuda_so_end[];
#endif

>>>>>>> d13c000e
namespace torch {
namespace deploy {

Package InterpreterManager::load_package(const std::string& uri) {
  TORCH_DEPLOY_TRY
  return Package(uri, this);
  TORCH_DEPLOY_SAFE_CATCH_RETHROW
}

Package InterpreterManager::load_package(
    std::shared_ptr<caffe2::serialize::ReadAdapterInterface> reader) {
  TORCH_DEPLOY_TRY
  return Package(reader, this);
  TORCH_DEPLOY_SAFE_CATCH_RETHROW
}

Obj InterpreterSession::from_movable(const ReplicatedObj& obj) {
  TORCH_DEPLOY_TRY
  return impl_->unpickle_or_get(obj.pImpl_->object_id_, obj.pImpl_->data_);
  TORCH_DEPLOY_SAFE_CATCH_RETHROW
}

InterpreterSession ReplicatedObj::acquire_session(
    const Interpreter* on_this_interpreter) const {
  TORCH_DEPLOY_TRY
  InterpreterSession I = on_this_interpreter
      ? on_this_interpreter->acquire_session()
      : pImpl_->manager_->acquire_one();
  I.self = I.from_movable(*this);
  return I;
  TORCH_DEPLOY_SAFE_CATCH_RETHROW
}

InterpreterSession::~InterpreterSession() {
  if (manager_ && notify_idx_ >= 0) {
    manager_->resources_.free(notify_idx_);
  }
}

void ReplicatedObjImpl::unload(const Interpreter* on_this_interpreter) {
  TORCH_DEPLOY_TRY
  if (!on_this_interpreter) {
    // NOLINTNEXTLINE(clang-analyzer-core.NullDereference)
    for (auto& interp : manager_->all_instances()) {
      unload(&interp);
    }
    return;
  }

  InterpreterSession I = on_this_interpreter->acquire_session();
  I.impl_->unload(object_id_);
  TORCH_DEPLOY_SAFE_CATCH_RETHROW
}

ReplicatedObjImpl::~ReplicatedObjImpl() {
  unload(nullptr);
}

void ReplicatedObj::unload(const Interpreter* on_this_interpreter) {
  TORCH_DEPLOY_TRY
  pImpl_->unload(on_this_interpreter);
  TORCH_DEPLOY_SAFE_CATCH_RETHROW
}

ReplicatedObj InterpreterSession::create_movable(Obj obj) {
  TORCH_DEPLOY_TRY
  TORCH_CHECK(
      manager_,
      "Can only create a movable object when the session was created from an interpreter that is part of a InterpreterManager");
  auto pickled = impl_->pickle(self, obj);
  return ReplicatedObj(std::make_shared<ReplicatedObjImpl>(
      manager_->next_object_id_++, std::move(pickled), manager_));
  TORCH_DEPLOY_SAFE_CATCH_RETHROW
}

void write_tmp_lib(FILE* dst, char* lib_start, char* lib_end) {
  TORCH_INTERNAL_ASSERT(dst);
  size_t size = lib_end - lib_start;
  TORCH_INTERNAL_ASSERT(size == fwrite(lib_start, 1, size, dst));
}

Interpreter::Interpreter(InterpreterManager* manager)
    : handle_(nullptr), manager_(manager) {
  // NOLINTNEXTLINE(modernize-avoid-c-arrays,cppcoreguidelines-avoid-c-arrays)
  char library_name[] = "/tmp/torch_deployXXXXXX";
  int fd = mkstemp(library_name);
  TORCH_INTERNAL_ASSERT(fd != -1, "failed to create temporary file");
  library_name_ = library_name;
  FILE* dst = fdopen(fd, "wb");

  // See comment above for fbcode vs oss behavior
  char* lib_start = nullptr;
  char* lib_end = nullptr;
  bool cuda_available = torch::cuda::is_available();
#ifdef FBCODE_CAFFE2
  if (&_binary_libtorch_deployinterpreter_cuda_so_start &&
      &_binary_libtorch_deployinterpreter_cuda_so_end) {
    lib_start = _binary_libtorch_deployinterpreter_cuda_so_start;
    lib_end = _binary_libtorch_deployinterpreter_cuda_so_end;
  } else if (
      &_binary_libtorch_deployinterpreter_so_start &&
      &_binary_libtorch_deployinterpreter_so_end) {
    lib_start = _binary_libtorch_deployinterpreter_so_start;
    lib_end = _binary_libtorch_deployinterpreter_so_end;
  }
#else // FBCODE_CAFFE2
  lib_start = _binary_libtorch_deployinterpreter_so_start;
  lib_end = _binary_libtorch_deployinterpreter_so_end;
#endif // FBCODE_CAFFE2
  std::string cuda_available_str = cuda_available ? "true" : "false";
  TORCH_CHECK(
      lib_start != nullptr && lib_end != nullptr,
      "torch::deploy requires a build-time dependency on embedded_interpreter or embedded_interpreter_cuda, neither of which were found.  torch::cuda::is_available()=" +
          cuda_available_str);

  write_tmp_lib(dst, lib_start, lib_end);
  fclose(dst);
  handle_ = dlopen(library_name, RTLD_LOCAL | RTLD_LAZY | RTLD_DEEPBIND);
  if (!handle_) {
    throw std::runtime_error(dlerror());
  }

  // note: if you want better debugging symbols for things inside
  // new_intepreter_impl, comment out this line so that the so lasts long enough
  // for the debugger to see it.
  unlink(library_name_.c_str());
  auto deploy_set_self_ptr = (void (*)(void*))dlsym(handle_, "deploy_set_self");
  AT_ASSERT(deploy_set_self_ptr);
  deploy_set_self_ptr(handle_);

  void* new_interpreter_impl = dlsym(handle_, "new_interpreter_impl");
  AT_ASSERT(new_interpreter_impl);
  pImpl_ = std::unique_ptr<InterpreterImpl>(
      // NOLINTNEXTLINE(modernize-redundant-void-arg)
      ((InterpreterImpl * (*)(void)) new_interpreter_impl)());
}

Interpreter::~Interpreter() {
  if (handle_) {
    // ensure python uninitialization runs before we dlclose the library
    pImpl_.reset();
    auto deploy_flush_python_libs =
        (void (*)(void))dlsym(handle_, "deploy_flush_python_libs");
    deploy_flush_python_libs();
    dlclose(handle_);
  }
}

int LoadBalancer::acquire() {
  TORCH_DEPLOY_TRY
  thread_local int last = 0;
  size_t minusers = SIZE_MAX;
  int min_idx = 0;
  for (size_t i = 0; i < n_; ++i, ++last) {
    // NOLINTNEXTLINE(clang-diagnostic-sign-compare)
    if (last >= n_) {
      last = 0;
    }
    uint64_t prev = 0;
    bool acquired = __atomic_compare_exchange_n(
        &uses_[8 * last],
        &prev,
        1ULL,
        false,
        __ATOMIC_SEQ_CST,
        __ATOMIC_SEQ_CST);
    if (acquired) {
      // fast path, we found an interpreter with no users
      return last;
    }
    // slow path, we don't want to use this interpreter because it is being
    // used by someone else.

    if (prev < minusers) {
      minusers = prev;
      min_idx = last;
    }
  }
  // we failed to find a completely free interpreter. heuristically use the
  // one with the least number of user (note that this may have changed since
  // then, so this is only a heuristic).
  __atomic_fetch_add(&uses_[8 * min_idx], 1ULL, __ATOMIC_SEQ_CST);
  return min_idx;
  TORCH_DEPLOY_SAFE_CATCH_RETHROW
}

void LoadBalancer::free(int where) {
  TORCH_DEPLOY_TRY
  // NOLINTNEXTLINE(cppcoreguidelines-avoid-magic-numbers)
  __atomic_fetch_sub(&uses_[8 * where], 1ULL, __ATOMIC_SEQ_CST);
  TORCH_DEPLOY_SAFE_CATCH_RETHROW
}

} // namespace deploy
} // namespace torch<|MERGE_RESOLUTION|>--- conflicted
+++ resolved
@@ -11,10 +11,6 @@
 // it into a symbol that is then linked into libtorch_deploy.so. This enables us
 // to simply copy the contents of this symbol to disk and dlopen it to create an
 // instance of python.
-<<<<<<< HEAD
-extern "C" char _binary_libtorch_deployinterpreter_so_start[];
-extern "C" char _binary_libtorch_deployinterpreter_so_end[];
-=======
 extern "C" __attribute__((
     __weak__)) char _binary_libtorch_deployinterpreter_so_start[];
 extern "C"
@@ -30,7 +26,6 @@
     __weak__)) char _binary_libtorch_deployinterpreter_cuda_so_end[];
 #endif
 
->>>>>>> d13c000e
 namespace torch {
 namespace deploy {
 
