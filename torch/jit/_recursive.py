--- conflicted
+++ resolved
@@ -405,7 +405,6 @@
 
     return concrete_type
 
-<<<<<<< HEAD
 def create_script_class(obj):
     """
     Create and return a RecursiveScriptClass instance from a Python object.
@@ -427,10 +426,7 @@
     # Wrap the torch._C.ScriptObject in a RecursiveScriptClass instance.
     return wrap_cpp_class(cpp_object)
 
-def create_script_module(nn_module, stubs_fn, share_types=True):
-=======
 def create_script_module(nn_module, stubs_fn, share_types=True, is_tracing=False):
->>>>>>> 95bd9588
     """
     Creates a new ScriptModule from an nn.Module
 
