"""File invoked through subprocess to actually carry out measurements.

`worker/main.py` is deliberately isolated from the rest of the benchmark
infrastructure. Other parts of the benchmark rely on this file, but
`worker/` has only one Python file and does not import ANYTHING from the rest
of the benchmark suite. The reason that this is important is that we can't
rely on paths to access the other files (namely `core.api`) since a source
command might change the CWD. It also helps keep startup time down by limiting
spurious definition work.

The life of a worker is very simple:
    It receives a file containing a `WorkerTimerArgs` telling it what to run,
    and writes a `WorkerOutput` result back to the same file.

Because this file only expects to run in a child context, error handling means
plumbing failures up to the caller, not raising in this process.
"""
import argparse
import dataclasses
import enum
import io
import os
import pickle
<<<<<<< HEAD
import re
import traceback
from typing import Any, Dict, Optional, Tuple, Union, TYPE_CHECKING
import sys
=======
from typing import Any, Optional, Tuple, Union, TYPE_CHECKING
>>>>>>> 0fae359f

COMPAT_TIMER: bool = False
if TYPE_CHECKING:
    # Benchmark utils are only partially strict compliant, so MyPy won't follow
    # imports using the public namespace. (Due to an exclusion rule in
    # mypy-strict.ini)
    from torch.utils.benchmark.utils.common import Measurement
    from torch.utils.benchmark.utils.timer import Language, Timer
    from torch.utils.benchmark.utils.valgrind_wrapper.timer_interface import CallgrindStats
else:
    try:
        # Give backport utils first dibs in case there is an old version of Timer.
        from torch.utils_backport.benchmark import CallgrindStats, Language, Measurement, Timer
        COMPAT_TIMER = True

    except ImportError:
        from torch.utils.benchmark import CallgrindStats, Language, Measurement, TaskSpec, Timer


WORKER_PATH = os.path.abspath(__file__)


# =============================================================================
# == Interfaces ===============================================================
# =============================================================================
class CostEstimate(enum.Enum):
    """Hint for how expensive a benchmark is expected to be.

    Timer supports adaptive timing for wall times, but not instruction counts.
    Generally this is desired since we want deterministic instruction counts,
    however it can be tedious to choose sensible numbers when defining a slew
    of benchmarks.
    """
    AUTO = 0
    LESS_THAN_10_US = 1
    LESS_THAN_50_US = 2
    LESS_THAN_100_US = 3
    LESS_THAN_250_US = 4
    LESS_THAN_1000_US = 5
    GIANT = 6


# While the point of this is mainly to collect instruction counts, we're going
# to have to compile C++ timers anyway (as they're used as a check before
# calling Valgrind), so we may as well grab wall times for reference. They
# are comparatively inexpensive, and also useful for enabling CostEstimate.AUTO.
MIN_RUN_TIME = 5


@dataclasses.dataclass(frozen=True)
class WorkerTimerArgs:
    """Mirrors core.api.TimerArgs

    Note that `num_threads` is narrowed from `Union[int, Tuple[int, ...]]` to
    `int`. `core.api` will assert that `WorkerTimerArgs` matches `TimerArgs`.
    """
    stmt: str
    setup: str
    global_setup: Optional[str]
    num_threads: int
    language: Language
    cost: CostEstimate

    @classmethod
    def keys(cls) -> Tuple[str, ...]:
        return tuple(f.name for f in dataclasses.fields(cls))


@dataclasses.dataclass(frozen=True)
class WorkerOutput:
    wall_time: Measurement
    instructions: CallgrindStats
    cost: CostEstimate  # Emperical cost. (If AUTO.)


@dataclasses.dataclass(frozen=True)
class WorkerFailure:
    # If a worker fails, we attach the string contents of the Exception
    # rather than the Exception object itself. This is done for two reasons:
    #   1) Depending on the type thrown, `e` may or may not be pickleable
    #   2) If we re-throw in the main process, we lose the true stack trace.
    failure_trace: str


class WorkerUnpickler(pickle.Unpickler):
    def find_class(self, module: str, name: str) -> Any:
        """Resolve import for pickle.

        When the main runner uses a symbol `foo` from this file, it sees it as
        `worker.main.foo`. However the worker (called as a standalone file)
        sees the same symbol as `__main__.foo`. We have to help pickle
        understand that they refer to the same symbols.
        """
        symbol_map = {
            # Only blessed interface Enums and dataclasses need to be mapped.
            "CostEstimate": CostEstimate,
            "WorkerTimerArgs": WorkerTimerArgs,
            "WorkerOutput": WorkerOutput,
            "WorkerFailure": WorkerFailure,
        }

        if name in symbol_map:
            return symbol_map[name]

        # Account for symbol mismatch between worker and runner.
        if COMPAT_TIMER and module.startswith("torch.utils."):
            module = re.sub(r"^torch.utils", r"torch.utils_backport", module)
        if not COMPAT_TIMER and module.startswith("torch.utils_backport"):
            module = re.sub(r"^torch.utils_backport", r"torch.utils", module)

        return super().find_class(module, name)

    def load_from_worker(self) -> Union[WorkerTimerArgs, WorkerOutput, WorkerFailure]:
        """Convenience method for type safe loading."""
        result = self.load()
        assert isinstance(result, (WorkerTimerArgs, WorkerOutput, WorkerFailure))
        return result


# =============================================================================
# == Execution ================================================================
# =============================================================================
CALLGRIND_COST_GUIDE: Dict[CostEstimate, Tuple[float, int]] = {
    # (max wall time, callgrind number)
    CostEstimate.LESS_THAN_10_US: (10e-6, 50_000),
    CostEstimate.LESS_THAN_50_US: (50e-6, 10_000),
    CostEstimate.LESS_THAN_100_US: (100e-6, 5_000),
    CostEstimate.LESS_THAN_250_US: (250e-6, 2_000),
    CostEstimate.LESS_THAN_1000_US: (1e-3, 500),
    CostEstimate.GIANT: (1e9, 10),  # Catch all
}

# Ensure map is complete.
assert tuple(CostEstimate) == (CostEstimate.AUTO,) + tuple(CALLGRIND_COST_GUIDE.keys())

# Ensure map is strictly increasing.
assert all(c1 > c0 for (c0, _), (c1, _) in
    zip(CALLGRIND_COST_GUIDE.values(), list(CALLGRIND_COST_GUIDE.values())[1:]))


def _run(timer_args: WorkerTimerArgs) -> WorkerOutput:
    timer = Timer(
        stmt=timer_args.stmt,
        setup=timer_args.setup,
        global_setup=timer_args.global_setup,
        num_threads=timer_args.num_threads,
        language=timer_args.language,
    )

    m = timer.blocked_autorange(min_run_time=MIN_RUN_TIME)
    cost: CostEstimate = timer_args.cost
    n: int
    if cost == CostEstimate.AUTO:
        t: float = m.median
        for cost, (t_max, n) in CALLGRIND_COST_GUIDE.items():
            if t <= t_max:
                break
    else:
        n = CALLGRIND_COST_GUIDE[cost][1]

    stats = timer.collect_callgrind(number=n, collect_baseline=False)
    return WorkerOutput(
        wall_time=m,
        instructions=stats,
        cost=cost
    )


def main(communication_file: str) -> None:
    result: Union[WorkerOutput, WorkerFailure]
    try:
        with open(communication_file, "rb") as f:
            timer_args: WorkerTimerArgs = WorkerUnpickler(f).load()
            assert isinstance(timer_args, WorkerTimerArgs)
        result = _run(timer_args)

    except KeyboardInterrupt:
        # Runner process sent SIGINT.
        sys.exit()

    except:
        trace_f = io.StringIO()
        traceback.print_exc(file=trace_f)
        result = WorkerFailure(failure_trace=trace_f.getvalue())

    with open(communication_file, "wb") as f:
        pickle.dump(result, f)


if __name__ == '__main__':
    parser = argparse.ArgumentParser()
    parser.add_argument('--communication_file', type=str)
    communication_file = parser.parse_args().communication_file
    main(communication_file)<|MERGE_RESOLUTION|>--- conflicted
+++ resolved
@@ -21,14 +21,10 @@
 import io
 import os
 import pickle
-<<<<<<< HEAD
 import re
 import traceback
 from typing import Any, Dict, Optional, Tuple, Union, TYPE_CHECKING
 import sys
-=======
-from typing import Any, Optional, Tuple, Union, TYPE_CHECKING
->>>>>>> 0fae359f
 
 COMPAT_TIMER: bool = False
 if TYPE_CHECKING:
@@ -45,7 +41,7 @@
         COMPAT_TIMER = True
 
     except ImportError:
-        from torch.utils.benchmark import CallgrindStats, Language, Measurement, TaskSpec, Timer
+        from torch.utils.benchmark import CallgrindStats, Language, Measurement, Timer
 
 
 WORKER_PATH = os.path.abspath(__file__)
@@ -54,54 +50,54 @@
 # =============================================================================
 # == Interfaces ===============================================================
 # =============================================================================
-class CostEstimate(enum.Enum):
-    """Hint for how expensive a benchmark is expected to be.
-
-    Timer supports adaptive timing for wall times, but not instruction counts.
-    Generally this is desired since we want deterministic instruction counts,
-    however it can be tedious to choose sensible numbers when defining a slew
-    of benchmarks.
-    """
-    AUTO = 0
-    LESS_THAN_10_US = 1
-    LESS_THAN_50_US = 2
-    LESS_THAN_100_US = 3
-    LESS_THAN_250_US = 4
-    LESS_THAN_1000_US = 5
-    GIANT = 6
-
 
 # While the point of this is mainly to collect instruction counts, we're going
 # to have to compile C++ timers anyway (as they're used as a check before
 # calling Valgrind), so we may as well grab wall times for reference. They
-# are comparatively inexpensive, and also useful for enabling CostEstimate.AUTO.
+# are comparatively inexpensive, and also useful for determining how many
+# Callgrind iterations to run.
 MIN_RUN_TIME = 5
+
+def callgrind_iters(t: float, language: Language) -> int:
+    # Fill ~30 seconds, factoring in the ~50x slowdown from Callgrind.
+    n = int(30 / 50 / t)
+    assert n, "Callgrind should not be used for very large expressions."
+
+    if language == Language.CPP:
+        # C++ is quite stable, so we always run 500 iterations unless t is
+        # quite large. This helps keep measurements consistent, since the
+        # determinism means that we don't need to increase number to increase
+        # signal quality.
+        return min(500, n)
+
+    else:
+        # There is some noise from the CPython interpreter, so we run for the
+        # full ~30 seconds. (Or at least 10 iterations.)
+        assert language == Language.PYTHON
+        return max(10, n)
 
 
 @dataclasses.dataclass(frozen=True)
 class WorkerTimerArgs:
-    """Mirrors core.api.TimerArgs
+    """Container for Timer constructor arguments.
 
-    Note that `num_threads` is narrowed from `Union[int, Tuple[int, ...]]` to
-    `int`. `core.api` will assert that `WorkerTimerArgs` matches `TimerArgs`.
+    This dataclass serves two roles. First, it is a simple interface for
+    defining benchmarks. (See core.api.GroupedStmts and core.api.GroupedModules
+    for the advanced interfaces.) Second, it provides serialization for
+    controlling workers. `Timer` is not pickleable, so instead the main process
+    will pass `WorkerTimerArgs` instances to workers for processing.
     """
     stmt: str
-    setup: str
-    global_setup: Optional[str]
-    num_threads: int
-    language: Language
-    cost: CostEstimate
-
-    @classmethod
-    def keys(cls) -> Tuple[str, ...]:
-        return tuple(f.name for f in dataclasses.fields(cls))
+    setup: Optional[str] = None
+    global_setup: Optional[str] = None
+    num_threads: int = 1
+    language: Language = Language.PYTHON
 
 
 @dataclasses.dataclass(frozen=True)
 class WorkerOutput:
     wall_time: Measurement
     instructions: CallgrindStats
-    cost: CostEstimate  # Emperical cost. (If AUTO.)
 
 
 @dataclasses.dataclass(frozen=True)
@@ -124,7 +120,6 @@
         """
         symbol_map = {
             # Only blessed interface Enums and dataclasses need to be mapped.
-            "CostEstimate": CostEstimate,
             "WorkerTimerArgs": WorkerTimerArgs,
             "WorkerOutput": WorkerOutput,
             "WorkerFailure": WorkerFailure,
@@ -151,49 +146,23 @@
 # =============================================================================
 # == Execution ================================================================
 # =============================================================================
-CALLGRIND_COST_GUIDE: Dict[CostEstimate, Tuple[float, int]] = {
-    # (max wall time, callgrind number)
-    CostEstimate.LESS_THAN_10_US: (10e-6, 50_000),
-    CostEstimate.LESS_THAN_50_US: (50e-6, 10_000),
-    CostEstimate.LESS_THAN_100_US: (100e-6, 5_000),
-    CostEstimate.LESS_THAN_250_US: (250e-6, 2_000),
-    CostEstimate.LESS_THAN_1000_US: (1e-3, 500),
-    CostEstimate.GIANT: (1e9, 10),  # Catch all
-}
-
-# Ensure map is complete.
-assert tuple(CostEstimate) == (CostEstimate.AUTO,) + tuple(CALLGRIND_COST_GUIDE.keys())
-
-# Ensure map is strictly increasing.
-assert all(c1 > c0 for (c0, _), (c1, _) in
-    zip(CALLGRIND_COST_GUIDE.values(), list(CALLGRIND_COST_GUIDE.values())[1:]))
-
-
 def _run(timer_args: WorkerTimerArgs) -> WorkerOutput:
     timer = Timer(
         stmt=timer_args.stmt,
-        setup=timer_args.setup,
+        setup=timer_args.setup or "pass",
         global_setup=timer_args.global_setup,
         num_threads=timer_args.num_threads,
         language=timer_args.language,
     )
 
     m = timer.blocked_autorange(min_run_time=MIN_RUN_TIME)
-    cost: CostEstimate = timer_args.cost
-    n: int
-    if cost == CostEstimate.AUTO:
-        t: float = m.median
-        for cost, (t_max, n) in CALLGRIND_COST_GUIDE.items():
-            if t <= t_max:
-                break
-    else:
-        n = CALLGRIND_COST_GUIDE[cost][1]
-
-    stats = timer.collect_callgrind(number=n, collect_baseline=False)
+    stats = timer.collect_callgrind(
+        number=callgrind_iters(m.median, timer_args.language),
+        collect_baseline=False,
+    )
     return WorkerOutput(
         wall_time=m,
         instructions=stats,
-        cost=cost
     )
 
 
@@ -209,7 +178,7 @@
         # Runner process sent SIGINT.
         sys.exit()
 
-    except:
+    except BaseException:
         trace_f = io.StringIO()
         traceback.print_exc(file=trace_f)
         result = WorkerFailure(failure_trace=trace_f.getvalue())
