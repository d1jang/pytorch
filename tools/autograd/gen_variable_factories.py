# Generates C++ functions that wrap ATen tensor factory methods to turn them into Variables.
#
# This writes one file: variable_factories.h

import re
from typing import Optional, List

from tools.codegen.api.types import CppSignatureGroup
from tools.codegen.api import cpp
import tools.codegen.api.python as python
from tools.codegen.gen import parse_native_yaml, FileManager
from tools.codegen.context import with_native_function
from tools.codegen.utils import mapMaybe
from tools.codegen.model import NativeFunction, TensorOptionsArguments, Variant

OPTIONAL_TYPE_PATTERN = re.compile(r"c10::optional<(.+)>")
TYPE_PATTERN = re.compile(r"(?:const\s+)?([A-Z]\w+)")

# Add 'at::' to types defined in ATen namespace, e.g. Tensor, TensorList, IntArrayRef and etc.
# TODO: maybe update the cpp argument API to take optional namespace argument?
def fully_qualified_type(argument_type: str) -> str:
    def maybe_optional_type(type: str, is_opt: bool) -> str:
        return f'c10::optional<{type}>' if is_opt else type

    opt_match = OPTIONAL_TYPE_PATTERN.match(argument_type)
    is_opt = opt_match is not None
    if opt_match:
        argument_type = argument_type[opt_match.start(1):opt_match.end(1)]
    match = TYPE_PATTERN.match(argument_type)
    if match is None:
        return maybe_optional_type(argument_type, is_opt)
    index = match.start(1)
    qualified_type = f'{argument_type[:index]}at::{argument_type[index:]}'
    return maybe_optional_type(qualified_type, is_opt)

def gen_variable_factories(out: str, native_yaml_path: str, template_path: str) -> None:
    native_functions = parse_native_yaml(native_yaml_path)
    fm = FileManager(install_dir=out, template_dir=template_path, dry_run=False)
    fm.write_with_template('variable_factories.h', 'variable_factories.h', lambda: {
        'generated_comment': '@' + f'generated from {fm.template_dir}/variable_factories.h',
        'function_definitions': list(mapMaybe(process_function, native_functions)),
    })

@with_native_function
def process_function(f: NativeFunction) -> Optional[str]:
    name = cpp.name(f.func)
    has_tensor_options = python.has_tensor_options(f)
    is_factory = has_tensor_options or name.endswith("_like")

    if Variant.function not in f.variants or not is_factory:
        return None

    sig = CppSignatureGroup.from_native_function(f, method=False).signature
    formals: List[str] = []
    exprs: List[str] = []
    requires_grad = 'false'
    for arg in sig.arguments():
        qualified_type = fully_qualified_type(arg.type)
        if arg.default:
            formals.append(f'{qualified_type} {arg.name} = {arg.default}')
        else:
            formals.append(f'{qualified_type} {arg.name}')

        if isinstance(arg.argument, TensorOptionsArguments):
            # note: we remove the requires_grad setting from the TensorOptions because
            # it is ignored anyways (and we actually have an assertion that it isn't set
            # which would fail otherwise). We handle requires_grad explicitly here
            # instead of passing it through to the kernel.
            exprs.append(f'at::TensorOptions({arg.name}).requires_grad(c10::nullopt)')
            # Manually set the requires_grad bit on the result tensor.
            requires_grad = f'{arg.name}.requires_grad()'
        else:
            exprs.append(arg.name)

    return f"""\
inline at::Tensor {name}({', '.join(formals)}) {{
<<<<<<< HEAD
  at::AutoDispatchBelowInplaceOrView guard;
=======
  at::AutoDispatchBelowADInplaceOrView guard;
>>>>>>> 078fadaa
  return autograd::make_variable(at::{name}({', '.join(exprs)}), /*requires_grad=*/{requires_grad});
}}
"""<|MERGE_RESOLUTION|>--- conflicted
+++ resolved
@@ -74,11 +74,7 @@
 
     return f"""\
 inline at::Tensor {name}({', '.join(formals)}) {{
-<<<<<<< HEAD
-  at::AutoDispatchBelowInplaceOrView guard;
-=======
   at::AutoDispatchBelowADInplaceOrView guard;
->>>>>>> 078fadaa
   return autograd::make_variable(at::{name}({', '.join(exprs)}), /*requires_grad=*/{requires_grad});
 }}
 """