# Table of Contents

<!-- toc -->

- [Contributing to PyTorch](#contributing-to-pytorch)
- [Developing PyTorch](#developing-pytorch)
  - [Tips and Debugging](#tips-and-debugging)
- [Nightly Checkout & Pull](#nightly-checkout--pull)
- [Codebase structure](#codebase-structure)
- [Unit testing](#unit-testing)
  - [Python Unit Testing](#python-unit-testing)
  - [Better local unit tests with `pytest`](#better-local-unit-tests-with-pytest)
  - [Local linting](#local-linting)
  - [Running `mypy`](#running-mypy)
  - [C++ Unit Testing](#c-unit-testing)
- [Writing documentation](#writing-documentation)
  - [Building documentation](#building-documentation)
    - [Tips](#tips)
    - [Building C++ Documentation](#building-c-documentation)
  - [Previewing changes](#previewing-changes)
    - [Submitting changes for review](#submitting-changes-for-review)
  - [Adding documentation tests](#adding-documentation-tests)
- [Profiling with `py-spy`](#profiling-with-py-spy)
- [Managing multiple build trees](#managing-multiple-build-trees)
- [C++ development tips](#c-development-tips)
  - [Build only what you need](#build-only-what-you-need)
  - [Code completion and IDE support](#code-completion-and-ide-support)
  - [Make no-op build fast](#make-no-op-build-fast)
    - [Use Ninja](#use-ninja)
    - [Use CCache](#use-ccache)
    - [Use a faster linker](#use-a-faster-linker)
  - [C++ frontend development tips](#c-frontend-development-tips)
  - [GDB integration](#gdb-integration)
- [CUDA development tips](#cuda-development-tips)
- [Windows development tips](#windows-development-tips)
  - [Known MSVC (and MSVC with NVCC) bugs](#known-msvc-and-msvc-with-nvcc-bugs)
  - [Building on legacy code and CUDA](#building-on-legacy-code-and-cuda)
- [Running clang-tidy](#running-clang-tidy)
- [Pre-commit tidy/linting hook](#pre-commit-tidylinting-hook)
- [Building PyTorch with ASAN](#building-pytorch-with-asan)
  - [Getting `ccache` to work](#getting-ccache-to-work)
  - [Why this stuff with `LD_PRELOAD` and `LIBASAN_RT`?](#why-this-stuff-with-ld_preload-and-libasan_rt)
  - [Why LD_PRELOAD in the build function?](#why-ld_preload-in-the-build-function)
  - [Why no leak detection?](#why-no-leak-detection)
- [Caffe2 notes](#caffe2-notes)
- [CI failure tips](#ci-failure-tips)
  - [Which commit is used in CI?](#which-commit-is-used-in-ci)

<!-- tocstop -->

## Contributing to PyTorch

Thank you for your interest in contributing to PyTorch! Before you begin writing code, it is important
that you share your intention to contribute with the team, based on the type of contribution:

1. You want to propose a new feature and implement it.
    - Post about your intended feature in an [issue](https://github.com/pytorch/pytorch/issues),
    and we shall discuss the design and implementation. Once we agree that the plan looks good,
    go ahead and implement it.
2. You want to implement a feature or bug-fix for an outstanding issue.
    - Search for your issue in the [PyTorch issue list](https://github.com/pytorch/pytorch/issues).
    - Pick an issue and comment that you'd like to work on the feature or bug-fix.
    - If you need more context on a particular issue, please ask and we shall provide.

Once you implement and test your feature or bug-fix, please submit a Pull Request to
https://github.com/pytorch/pytorch.

This document covers some of the more technical aspects of contributing
to PyTorch.  For more non-technical guidance about how to contribute to
PyTorch, see the [Contributing Guide](docs/source/community/contribution_guide.rst).

## Developing PyTorch

A full set of instructions on installing PyTorch from source is here:
https://github.com/pytorch/pytorch#from-source

To develop PyTorch on your machine, here are some tips:

1. Uninstall all existing PyTorch installs:
```bash
conda uninstall pytorch
pip uninstall torch
pip uninstall torch # run this command twice
```

2. Clone a copy of PyTorch from source:

```bash
git clone https://github.com/pytorch/pytorch
cd pytorch
```

2.1. If you already have PyTorch from source, update it:

```bash
git pull --rebase
git submodule sync --recursive
git submodule update --init --recursive
```

If you want to have no-op incremental rebuilds (which are fast), see the section below titled "Make no-op build fast."


3. Install PyTorch in `develop` mode:


The change you have to make is to replace

```bash
python setup.py install
```

with

```bash
python setup.py develop
```

This mode will symlink the Python files from the current local source
tree into the Python install.  Hence, if you modify a Python file, you
do not need to reinstall PyTorch again and again.  This is especially
useful if you are only changing Python files.

For example:
- Install local PyTorch in `develop` mode
- modify your Python file `torch/__init__.py` (for example)
- test functionality
- modify your Python file `torch/__init__.py`
- test functionality
- modify your Python file `torch/__init__.py`
- test functionality

You do not need to repeatedly install after modifying Python files (`.py`). However, you would need to reinstall
if you modify Python interface (`.pyi`, `.pyi.in`) or non-Python files (`.cpp`, `.cc`, `.cu`, `.h`, ...).

In case you want to reinstall, make sure that you uninstall PyTorch first by running `pip uninstall torch`
and `python setup.py clean`. Then you can install in `develop` mode again.

### Tips and Debugging
* A prerequisite to installing PyTorch is CMake. We recommend installing it with [Homebrew](https://brew.sh/)
with `brew install cmake` if you are developing on MacOS or Linux system.
* Our `setup.py` requires Python >= 3.6
* If a commit is simple and doesn't affect any code (keep in mind that some docstrings contain code
  that is used in tests), you can add `[skip ci]` (case sensitive) somewhere in your commit message to
  [skip all build / test steps](https://github.blog/changelog/2021-02-08-github-actions-skip-pull-request-and-push-workflows-with-skip-ci/).
  Note that changing the pull request body or title on GitHub itself has no effect.
* If you run into errors when running `python setup.py develop`, here are some debugging steps:
  1. Run `printf '#include <stdio.h>\nint main() { printf("Hello World");}'|clang -x c -; ./a.out` to make sure
  your CMake works and can compile this simple Hello World program without errors.
  2. Nuke your `build` directory. The `setup.py` script compiles binaries into the `build` folder and caches many
  details along the way, which saves time the next time you build. If you're running into issues, you can always
  `rm -rf build` from the toplevel `pytorch` directory and start over.
  3. If you have made edits to the PyTorch repo, commit any change you'd like to keep and clean the repo with the
  following commands (note that clean _really_ removes all untracked files and changes.):
  ```bash
  git submodule deinit -f .
  git clean -xdf
  python setup.py clean
  git submodule update --init --recursive # very important to sync the submodules
  python setup.py develop                 # then try running the command again
  ```
  4. The main step within `python setup.py develop` is running `make` from the `build` directory. If you want to
  experiment with some environment variables, you can pass them into the command:
  ```bash
  ENV_KEY1=ENV_VAL1[, ENV_KEY2=ENV_VAL2]* python setup.py develop
  ```
* If you run into issue running `git submodule update --init --recursive`. Please try the following:
  - If you encountered error such as
    ```
    error: Submodule 'third_party/pybind11' could not be updated
    ```
    check whether your Git local or global config file contains any `submodule.*` settings. If yes, remove them and try again.
    (please reference [this doc](https://git-scm.com/docs/git-config#Documentation/git-config.txt-submoduleltnamegturl) for more info).

  - If you encountered error such as
    ```
    fatal: unable to access 'https://github.com/pybind11/pybind11.git': could not load PEM client certificate ...
    ```
    this is likely that you are using HTTP proxying and the certificate expired. To check if the certificate is valid, run
    `git config --global --list` and search for config like `http.proxysslcert=<cert_file>`. Then check certificate valid date by running
    ```
    openssl x509 -noout -in <cert_file> -dates
    ```

  - If you encountered error that some third_party modules are not checkout correctly, such as
    ```
    Could not find .../pytorch/third_party/pybind11/CMakeLists.txt
    ```
    remove any `submodule.*` settings in your local git config (`.git/config` of your pytorch repo) and try again.

## Nightly Checkout & Pull

The `tools/nightly.py` script is provided to ease pure Python development of
PyTorch. This uses `conda` and `git` to check out the nightly development
version of PyTorch and installs pre-built binaries into the current repository.
This is like a development or editable install, but without needing the ability
to compile any C++ code.

You can use this script to check out a new nightly branch with the following:

```bash
./tools/nightly.py checkout -b my-nightly-branch
conda activate pytorch-deps
```

Or if you would like to re-use an existing conda environment, you can pass in
the regular environment parameters (`--name` or `--prefix`):

```bash
./tools/nightly.py checkout -b my-nightly-branch -n my-env
conda activate my-env
```

You can also use this tool to pull the nightly commits into the current branch:

```bash
./tools/nightly.py pull -n my-env
conda activate my-env
```

Pulling will reinstall the PyTorch dependencies as well as the nightly binaries
into the repo directory.

## Codebase structure

* [c10](c10) - Core library files that work everywhere, both server
  and mobile. We are slowly moving pieces from [ATen/core](aten/src/ATen/core)
  here. This library is intended only to contain essential functionality,
  and appropriate to use in settings where binary size matters. (But
  you'll have a lot of missing functionality if you try to use it
  directly.)
* [aten](aten) - C++ tensor library for PyTorch (no autograd support)
  * [src](aten/src) - [README](aten/src/README.md)
    * [TH](aten/src/TH)
      [THC](aten/src/THC)
      [THCUNN](aten/src/THCUNN) - Legacy library code from the original
      Torch. Try not to add things here; we're slowly porting these to
      [native](aten/src/ATen/native).
      * generic - Contains actual implementations of operators,
        parametrized over `scalar_t`. Files here get compiled N times
        per supported scalar type in PyTorch.
    * [ATen](aten/src/ATen)
      * [core](aten/src/ATen/core) - Core functionality of ATen. This
        is migrating to top-level c10 folder.
      * [native](aten/src/ATen/native) - Modern implementations of
        operators. If you want to write a new operator, here is where
        it should go. Most CPU operators go in the top level directory,
        except for operators which need to be compiled specially; see
        cpu below.
        * [cpu](aten/src/ATen/native/cpu) - Not actually CPU
          implementations of operators, but specifically implementations
          which are compiled with processor-specific instructions, like
          AVX. See the [README](aten/src/ATen/native/cpu/README.md) for more
          details.
        * [cuda](aten/src/ATen/native/cuda) - CUDA implementations of
          operators.
        * [sparse](aten/src/ATen/native/sparse) - CPU and CUDA
          implementations of COO sparse tensor operations
        * [mkl](aten/src/ATen/native/mkl) [mkldnn](aten/src/ATen/native/mkldnn)
          [miopen](aten/src/ATen/native/miopen) [cudnn](aten/src/ATen/native/cudnn)
          - implementations of operators which simply bind to some
            backend library.
        * [quantized](aten/src/ATen/native/quantized/) - Quantized tensor (i.e. QTensor) operation implementations. [README](aten/src/ATen/native/quantized/README.md) contains details including how to implement native quantized operations.
* [torch](torch) - The actual PyTorch library. Everything that is not
  in [csrc](torch/csrc) is a Python module, following the PyTorch Python
  frontend module structure.
  * [csrc](torch/csrc) - C++ files composing the PyTorch library. Files
    in this directory tree are a mix of Python binding code, and C++
    heavy lifting. Consult `setup.py` for the canonical list of Python
    binding files; conventionally, they are often prefixed with
    `python_`. [README](torch/csrc/README.md)
    * [jit](torch/csrc/jit) - Compiler and frontend for TorchScript JIT
      frontend. [README](torch/csrc/jit/README.md)
    * [autograd](torch/csrc/autograd) - Implementation of reverse-mode automatic differentiation. [README](torch/csrc/autograd/README.md)
    * [api](torch/csrc/api) - The PyTorch C++ frontend.
    * [distributed](torch/csrc/distributed) - Distributed training
      support for PyTorch.
* [tools](tools) - Code generation scripts for the PyTorch library.
  See [README](tools/README.md) of this directory for more details.
* [test](test) - Python unit tests for PyTorch Python frontend.
  * [test_torch.py](test/test_torch.py) - Basic tests for PyTorch
    functionality.
  * [test_autograd.py](test/test_autograd.py) - Tests for non-NN
    automatic differentiation support.
  * [test_nn.py](test/test_nn.py) - Tests for NN operators and
    their automatic differentiation.
  * [test_jit.py](test/test_jit.py) - Tests for the JIT compiler
    and TorchScript.
  * ...
  * [cpp](test/cpp) - C++ unit tests for PyTorch C++ frontend.
    * [api](test/cpp/api) - [README](test/cpp/api/README.md)
    * [jit](test/cpp/jit) - [README](test/cpp/jit/README.md)
    * [tensorexpr](test/cpp/tensorexpr) - [README](test/cpp/tensorexpr/README.md)
  * [expect](test/expect) - Automatically generated "expect" files
    which are used to compare against expected output.
  * [onnx](test/onnx) - Tests for ONNX export functionality,
    using both PyTorch and Caffe2.
* [caffe2](caffe2) - The Caffe2 library.
  * [core](caffe2/core) - Core files of Caffe2, e.g., tensor, workspace,
    blobs, etc.
  * [operators](caffe2/operators) - Operators of Caffe2.
  * [python](caffe2/python) - Python bindings to Caffe2.
  * ...
* [.circleci](.circleci) - CircleCI configuration management. [README](.circleci/README.md)

## Unit testing

### Python Unit Testing

All PyTorch test suites are located in the `test` folder and start with
`test_`. Run the entire test
suite with

```bash
python test/run_test.py
```

or run individual test suites using the command `python test/FILENAME.py`,
where `FILENAME` represents the file containing the test suite you wish
to run.

For example, to run all the TorchScript JIT tests (located at
`test/test_jit.py`), you would run:

```bash
python test/test_jit.py
```

You can narrow down what you're testing even further by specifying the
name of an individual test with `TESTCLASSNAME.TESTNAME`. Here,
`TESTNAME` is the name of the test you want to run, and `TESTCLASSNAME`
is the name of the class in which it is defined.

Going off the above example, let's say you want to run
`test_Sequential`, which is defined as part of the `TestJit` class
in `test/test_jit.py`. Your command would be:

```bash
python test/test_jit.py TestJit.test_Sequential
```

The `hypothesis` library must be installed to run the tests. `mypy` is
an optional dependency, and `pytest` may help run tests more selectively.
All these packages can be installed with `conda` or `pip`.

### Better local unit tests with `pytest`
We don't officially support `pytest`, but it works well with our
`unittest` tests and offers a number of useful features for local
developing. Install it via `pip install pytest`.

If you want to just run tests that contain a specific substring, you can
use the `-k` flag:

```bash
pytest test/test_nn.py -k Loss -v
```

The above is an example of testing a change to all Loss functions: this
command runs tests such as `TestNN.test_BCELoss` and
`TestNN.test_MSELoss` and can be useful to save keystrokes.


### Local linting

You can run the same linting steps that are used in CI locally via `make`:

```bash
<<<<<<< HEAD
make lint -j 6  # run lint (using 6 parallel jobs)
=======
# Lint all files
make lint -j 6  # run lint (using 6 parallel jobs)

# Lint only the files you have changed
make quicklint -j 6
>>>>>>> ea75b1ee
```

These jobs may require extra dependencies that aren't dependencies of PyTorch
itself, so you can install them via this command, which you should only have to
run once:

```bash
make setup_lint
```

To run a specific linting step, use one of these targets or see the
[`Makefile`](Makefile) for a complete list of options.

```bash
# Check for tabs, trailing newlines, etc.
make quick_checks

make flake8

make mypy

make cmakelint
```

### Running `mypy`

`mypy` is an optional static type checker for Python. We have multiple `mypy`
configs for the PyTorch codebase, so you can run them all using this command:

```bash
make mypy
```

See [Guide for adding type annotations to
PyTorch](https://github.com/pytorch/pytorch/wiki/Guide-for-adding-type-annotations-to-PyTorch)
for more information on how to set up `mypy` and tackle type annotation
tasks.

### C++ Unit Testing

PyTorch offers a series of tests located in the `test/cpp` folder.
These tests are written in C++ and use the Google Test testing framework.
After compiling PyTorch from source, the test runner binaries will be
written to the `build/bin` folder. The command to run one of these tests
is `./build/bin/FILENAME --gtest_filter=TESTSUITE.TESTNAME`, where
`TESTNAME` is the name of the test you'd like to run and `TESTSUITE` is
the suite that test is defined in.

For example, if you wanted to run the test ` MayContainAlias`, which
is part of the test suite `ContainerAliasingTest` in the file
`test/cpp/jit/test_alias_analysis.cpp`, the command would be:

```bash
./build/bin/test_jit --gtest_filter=ContainerAliasingTest.UnionAliasing
```

## Writing documentation

PyTorch uses [Google style](http://sphinxcontrib-napoleon.readthedocs.io/en/latest/example_google.html)
for formatting docstrings. Length of line inside docstrings block must be limited to 80 characters to
fit into Jupyter documentation popups.

### Building documentation

To build the documentation:

1. Build and install PyTorch

2. Install the prerequisites

```bash
cd docs
pip install -r requirements.txt
# `katex` must also be available in your PATH.
# You can either install katex globally if you have properly configured npm:
# npm install -g katex
# Or if you prefer an uncontaminated global executable environment or do not want to go through the node configuration:
# npm install katex && export PATH="$PATH:$(pwd)/node_modules/.bin"
```

> Note that if you are a Facebook employee using a devserver, yarn may be more convenient to install katex:

```
yarn global add katex
```

3. Generate the documentation HTML files. The generated files will be in `docs/build/html`.

```bash
cd docs
make html
```

#### Tips

The `.rst` source files live in [docs/source](docs/source). Some of the `.rst`
files pull in docstrings from PyTorch Python code (for example, via
the `autofunction` or `autoclass` directives). To vastly shorten doc build times,
it is helpful to remove the files you are not working on, only keeping the base
`index.rst` file and the files you are editing. The Sphinx build will produce
missing file warnings but will still complete. For example, to work on `jit.rst`:

```bash
cd docs/source
ls | grep rst | grep -v index | grep -v jit | xargs rm

# Make your changes, build the docs, etc.

# Don't commit the deletions!
git add index.rst jit.rst
...
```

#### Building C++ Documentation
For C++ documentation (https://pytorch.org/cppdocs), we use
[Doxygen](http://www.doxygen.nl/) and then convert it to
[Sphinx](http://www.sphinx-doc.org/) via
[Breathe](https://github.com/michaeljones/breathe) and
[Exhale](https://github.com/svenevs/exhale). Check the [Doxygen
reference](http://www.stack.nl/~dimitri/doxygen/manual/index.html) for more
information on the documentation syntax.

We run Doxygen in CI (Travis) to verify that you do not use invalid Doxygen
commands. To run this check locally, run `./check-doxygen.sh` from inside
`docs/cpp/source`.

To build the documentation, follow the same steps as above, but run them from
`docs/cpp` instead of `docs`.

### Previewing changes

To view HTML files locally, you can open the files in your web browser. For example,
navigate to `file:///your_pytorch_folder/docs/build/html/index.html` in a web
browser.

If you are developing on a remote machine, you can set up an SSH tunnel so that
you can access the HTTP server on the remote machine from your local machine. To map
remote port 8000 to local port 8000, use either of the following commands.

```bash
# For SSH
ssh my_machine -L 8000:my_machine:8000

# For Eternal Terminal
et my_machine -t="8000:8000"
```

Then navigate to `localhost:8000` in your web browser.

**Tip:**
You can start a lightweight HTTP server on the remote machine with:

```
python -m http.server 8000 <path_to_html_output>
```

Alternatively, you can run `rsync` on your local machine to copy the files from
your remote machine:
```bash
mkdir -p build cpp/build
rsync -az me@my_machine:/path/to/pytorch/docs/build/html build
rsync -az me@my_machine:/path/to/pytorch/docs/cpp/build/html cpp/build
```

#### Submitting changes for review

It is helpful when submitting a PR that changes the docs to provide a rendered
version of the result. If your change is small, you can add a screenshot of the
changed docs to your PR.

If your change to the docs is large and affects multiple pages, you can host
the docs yourself with the following steps, then add a link to the output in your
PR. These instructions use GitHub pages to host the docs
you have built. To do so, follow [these steps](https://guides.github.com/features/pages/)
to make a repo to host your changed documentation.

GitHub pages expects to be hosting a Jekyll generated website which does not work
well with the static resource paths used in the PyTorch documentation. To get around
this, you must add an empty file called `.nojekyll` to your repo.

```bash
cd your_github_pages_repo
touch .nojekyll
git add .
git commit
git push
```

Then, copy built documentation and push the changes:

```bash
cd your_github_pages_repo
cp -r ~/my_pytorch_path/docs/build/html/* .
git add .
git commit
git push
```

Then you should be able to see the changes at your_github_username.github.com/your_github_pages_repo.


### Adding documentation tests

It is easy for code snippets in docstrings and `.rst` files to get out of date. The docs
build includes the [Sphinx Doctest Extension](https://www.sphinx-doc.org/en/master/usage/extensions/doctest.html),
which can run code in documentation as a unit test. To use the extension, use
the `.. testcode::` directive in your `.rst` and docstrings.

To manually run these tests, follow steps 1 and 2 above, then run:

```bash
cd docs
make doctest
```

## Profiling with `py-spy`

Evaluating the performance impact of code changes in PyTorch can be complicated,
particularly if code changes happen in compiled code. One simple way to profile
both Python and C++ code in PyTorch is to use
[`py-spy`](https://github.com/benfred/py-spy), a sampling profiler for Python
that has the ability to profile native code and Python code in the same session.

`py-spy` can be installed via `pip`:

```bash
$ pip install py-spy
```

To use `py-spy`, first write a Python test script that exercises the
functionality you would like to profile. For example, this script profiles
`torch.add`:

```python
import torch

t1 = torch.tensor([[1, 1], [1, 1.]])
t2 = torch.tensor([[0, 0], [0, 0.]])

for _ in range(1000000):
    torch.add(t1, t2)
```

Since the `torch.add` operation happens in microseconds, we repeat it a large
number of times to get good statistics. The most straightforward way to use
`py-spy` with such a script is to generate a [flame
graph](http://www.brendangregg.com/flamegraphs.html):

```bash
$ py-spy record -o profile.svg --native -- python test_tensor_tensor_add.py
```

This will output a file named `profile.svg` containing a flame graph you can
view in a web browser or SVG viewer. Individual stack frame entries in the graph
can be selected interactively with your mouse to zoom in on a particular part of
the program execution timeline. The `--native` command-line option tells
`py-spy` to record stack frame entries for PyTorch C++ code. To get line numbers
for C++ code it may be necessary to compile PyTorch in debug mode by prepending
your `setup.py develop` call to compile PyTorch with `DEBUG=1`. Depending on
your operating system it may also be necessary to run `py-spy` with root
privileges.

`py-spy` can also work in an `htop`-like "live profiling" mode and can be
tweaked to adjust the stack sampling rate, see the `py-spy` readme for more
details.

## Managing multiple build trees

One downside to using `python setup.py develop` is that your development
version of PyTorch will be installed globally on your account (e.g., if
you run `import torch` anywhere else, the development version will be
used.

If you want to manage multiple builds of PyTorch, you can make use of
[conda environments](https://conda.io/docs/using/envs.html) to maintain
separate Python package environments, each of which can be tied to a
specific build of PyTorch. To set one up:

```bash
conda create -n pytorch-myfeature
source activate pytorch-myfeature
# if you run python now, torch will NOT be installed
python setup.py develop
```

## C++ development tips

If you are working on the C++ code, there are a few important things that you
will want to keep in mind:

1. How to rebuild only the code you are working on.
2. How to make rebuilds in the absence of changes go faster.

### Build only what you need

`python setup.py build` will build everything by default, but sometimes you are
only interested in a specific component.

- Working on a test binary? Run `(cd build && ninja bin/test_binary_name)` to
  rebuild only that test binary (without rerunning cmake). (Replace `ninja` with
  `make` if you don't have ninja installed).
- Don't need Caffe2?  Pass `BUILD_CAFFE2=0` to disable Caffe2 build.

On the initial build, you can also speed things up with the environment
variables `DEBUG`, `USE_DISTRIBUTED`, `USE_MKLDNN`, `USE_CUDA`, `BUILD_TEST`, `USE_FBGEMM`, `USE_NNPACK` and `USE_QNNPACK`.

- `DEBUG=1` will enable debug builds (-g -O0)
- `REL_WITH_DEB_INFO=1` will enable debug symbols with optimizations (-g -O3)
- `USE_DISTRIBUTED=0` will disable distributed (c10d, gloo, mpi, etc.) build.
- `USE_MKLDNN=0` will disable using MKL-DNN.
- `USE_CUDA=0` will disable compiling CUDA (in case you are developing on something not CUDA related), to save compile time.
- `BUILD_TEST=0` will disable building C++ test binaries.
- `USE_FBGEMM=0` will disable using FBGEMM (quantized 8-bit server operators).
- `USE_NNPACK=0` will disable compiling with NNPACK.
- `USE_QNNPACK=0` will disable QNNPACK build (quantized 8-bit operators).
- `USE_XNNPACK=0` will disable compiling with XNNPACK.

For example:
```bash
DEBUG=1 USE_DISTRIBUTED=0 USE_MKLDNN=0 USE_CUDA=0 BUILD_TEST=0 USE_FBGEMM=0 USE_NNPACK=0 USE_QNNPACK=0 USE_XNNPACK=0 python setup.py develop
```

For subsequent builds (i.e., when `build/CMakeCache.txt` exists), the build
options passed for the first time will persist; please run `ccmake build/`, run
`cmake-gui build/`, or directly edit `build/CMakeCache.txt` to adapt build
options.

### Code completion and IDE support

When using `python setup.py develop`, PyTorch will generate
a `compile_commands.json` file that can be used by many editors
to provide command completion and error highlighting for PyTorch's
C++ code. You need to `pip install ninja` to generate accurate
information for the code in `torch/csrc`. More information at:
- https://sarcasm.github.io/notes/dev/compilation-database.html

### Make no-op build fast

#### Use Ninja

By default, cmake will use its Makefile generator to generate your build
system.  You can get faster builds if you install the ninja build system
with `pip install ninja`.  If PyTorch was already built, you will need
to run `python setup.py clean` once after installing ninja for builds to
succeed.

#### Use CCache

Even when dependencies are tracked with file modification,
there are many situations where files get rebuilt when a previous
compilation was exactly the same.

Using ccache in a situation like this is a real time-saver. The ccache manual
describes [two ways to use ccache](https://ccache.samba.org/manual/latest.html#_run_modes).
In the PyTorch project, currently only the latter method of masquerading as
the compiler via symlinks works for CUDA compilation.

Here are the instructions for installing ccache from source (tested at commit
`3c302a7` of the `ccache` repo):

```bash
#!/bin/bash

if ! ls ~/ccache/bin/ccache
then
    set -ex
    sudo apt-get update
    sudo apt-get install -y cmake
    mkdir -p ~/ccache
    pushd ~/ccache
    rm -rf ccache
    git clone https://github.com/ccache/ccache.git
    mkdir -p ccache/build
    pushd ccache/build
    cmake -DCMAKE_INSTALL_PREFIX=${HOME}/ccache -DENABLE_TESTING=OFF -DZSTD_FROM_INTERNET=ON ..
    make -j$(nproc) install
    popd
    popd

    mkdir -p ~/ccache/lib
    mkdir -p ~/ccache/cuda
    ln -s ~/ccache/bin/ccache ~/ccache/lib/cc
    ln -s ~/ccache/bin/ccache ~/ccache/lib/c++
    ln -s ~/ccache/bin/ccache ~/ccache/lib/gcc
    ln -s ~/ccache/bin/ccache ~/ccache/lib/g++
    ln -s ~/ccache/bin/ccache ~/ccache/cuda/nvcc

    ~/ccache/bin/ccache -M 25Gi
fi

export PATH=~/ccache/lib:$PATH
export CUDA_NVCC_EXECUTABLE=~/ccache/cuda/nvcc
```

Alternatively, `ccache` provided by newer Linux distributions (e.g. Debian/sid)
also works, but the `nvcc` symlink to `ccache` as described above is still required.

Note that the original `nvcc` binary (typically at `/usr/local/cuda/bin`) must
be on your `PATH`, otherwise `ccache` will emit the following error:

    ccache: error: Could not find compiler "nvcc" in PATH

For example, here is how to install/configure `ccache` on Ubuntu:

```bash
# install ccache
sudo apt install ccache

# update symlinks and create/re-create nvcc link
sudo /usr/sbin/update-ccache-symlinks
sudo ln -s /usr/bin/ccache /usr/lib/ccache/nvcc

# config: cache dir is ~/.ccache, conf file ~/.ccache/ccache.conf
# max size of cache
ccache -M 25Gi  # -M 0 for unlimited
# unlimited number of files
ccache -F 0

# deploy (and add to ~/.bashrc for later)
export PATH="/usr/lib/ccache:$PATH"
```

It is also possible to install `ccache` via `conda` by installing it from the
community-maintained `conda-forge` channel. Here is how to set up `ccache` this
way:

```bash
# install ccache
conda install -c conda-forge ccache

# set up ccache compiler symlinks
mkdir ~/ccache
mkdir ~/ccache/lib
mkdir ~/ccache/cuda
ln -s $CONDA_PREFIX/bin/ccache ~/ccache/lib/cc
ln -s $CONDA_PREFIX/bin/ccache ~/ccache/lib/c++
ln -s $CONDA_PREFIX/bin/ccache ~/ccache/lib/gcc
ln -s $CONDA_PREFIX/bin/ccache ~/ccache/lib/g++
ln -s $CONDA_PREFIX/bin/ccache ~/ccache/cuda/nvcc

# update PATH to reflect symlink locations, consider
# adding this to your .bashrc
export PATH=~/ccache/lib:$PATH
export CUDA_NVCC_EXECUTABLE=~/ccache/cuda/nvcc

# increase ccache cache size to 25 GiB
ccache -M 25Gi
```

To check this is working, do two clean builds of pytorch in a row. The second
build should be substantially and noticeably faster than the first build. If this doesn't seem to be the case, check that each of the symlinks above actually link to your installation of `ccache`. For example, if you followed the first option and installed `ccache` from source on a Linux machine, running `readlink -e $(which g++)` should return `~/ccache/bin/ccache`.


#### Use a faster linker
If you are editing a single file and rebuilding in a tight loop, the time spent
linking will dominate. The system linker available in most Linux distributions
(GNU `ld`) is quite slow. Use a faster linker, like [lld](https://lld.llvm.org/).

The easiest way to use `lld` this is download the
[latest LLVM binaries](http://releases.llvm.org/download.html#8.0.0) and run:
```
ln -s /path/to/downloaded/ld.lld /usr/local/bin/ld
```

### C++ frontend development tips

We have very extensive tests in the [test/cpp/api](test/cpp/api) folder. The
tests are a great way to see how certain components are intended to be used.
When compiling PyTorch from source, the test runner binary will be written to
`build/bin/test_api`. The tests use the [GoogleTest](https://github.com/google/googletest/blob/master/googletest)
framework, which you can read up about to learn how to configure the test runner. When
submitting a new feature, we care very much that you write appropriate tests.
Please follow the lead of the other tests to see how to write a new test case.

### GDB integration

If you are debugging pytorch inside GDB, you might be interested in
[pytorch-gdb](tools/gdb/pytorch-gdb.py). This script introduces some
pytorch-specific commands which you can use from the GDB prompt. In
particular, `torch-tensor-repr` prints a human-readable repr of an at::Tensor
object. Example of usage:

```
$ gdb python
GNU gdb (Ubuntu 9.2-0ubuntu1~20.04) 9.2
[...]
(gdb) # insert a breakpoint when we call .neg()
(gdb) break at::native:neg
No source file named at::native.
Make breakpoint pending on future shared library load? (y or [n]) y
Breakpoint 1 (at::native:neg) pending.

(gdb) run
[...]
>>> import torch
>>> t = torch.tensor([1, 2, 3, 4], dtype=torch.float64)
>>> t
tensor([1., 2., 3., 4.], dtype=torch.float64)
>>> t.neg()

Breakpoint 1, at::native::neg (self=...) at [...]/pytorch/aten/src/ATen/native/UnaryOps.cpp:520
520     Tensor neg(const Tensor& self) { return unary_op_impl(self, at::neg_out); }
(gdb) # the default repr of 'self' is not very useful
(gdb) p self
$1 = (const at::Tensor &) @0x7ffff72ed780: {impl_ = {target_ = 0x5555559df6e0}}
(gdb) torch-tensor-repr self
Python-level repr of self:
tensor([1., 2., 3., 4.], dtype=torch.float64)
```

GDB tries to automatically load `pytorch-gdb` thanks to the
[.gdbinit](.gdbinit) at the root of the pytorch repo. Howevever, auto-loadings is disabled by default, because of security reasons:

```
$ gdb
warning: File "/path/to/pytorch/.gdbinit" auto-loading has been declined by your `auto-load safe-path' set to "$debugdir:$datadir/auto-load".
To enable execution of this file add
        add-auto-load-safe-path /path/to/pytorch/.gdbinit
line to your configuration file "/home/YOUR-USERNAME/.gdbinit".
To completely disable this security protection add
        set auto-load safe-path /
line to your configuration file "/home/YOUR-USERNAME/.gdbinit".
For more information about this security protection see the
"Auto-loading safe path" section in the GDB manual.  E.g., run from the shell:
        info "(gdb)Auto-loading safe path"
(gdb)
```

As gdb itself suggests, the best way to enable auto-loading of `pytorch-gdb`
is to add the following line to your `~/.gdbinit` (i.e., the `.gdbinit` file
which is in your home directory, **not** `/path/to/pytorch/.gdbinit`):
```
add-auto-load-safe-path /path/to/pytorch/.gdbinit
```


## CUDA development tips

If you are working on the CUDA code, here are some useful CUDA debugging tips:

1. `CUDA_DEVICE_DEBUG=1` will enable CUDA device function debug symbols (`-g -G`).
    This will be particularly helpful in debugging device code. However, it will
    slow down the build process for about 50% (compared to only `DEBUG=1`), so use wisely.
2. `cuda-gdb` and `cuda-memcheck` are your best CUDA debugging friends. Unlike`gdb`,
   `cuda-gdb` can display actual values in a CUDA tensor (rather than all zeros).
3. CUDA supports a lot of C++11/14 features such as, `std::numeric_limits`, `std::nextafter`,
   `std::tuple` etc. in device code. Many of such features are possible because of the
   [--expt-relaxed-constexpr](https://docs.nvidia.com/cuda/cuda-c-programming-guide/index.html#constexpr-functions)
   nvcc flag. There is a known [issue](https://github.com/ROCm-Developer-Tools/HIP/issues/374)
   that ROCm errors out on device code, which uses such stl functions.
4. A good performance metric for a CUDA kernel is the
   [Effective Memory Bandwidth](https://devblogs.nvidia.com/how-implement-performance-metrics-cuda-cc/).
   It is useful for you to measure this metric whenever you are writing/optimizing a CUDA
   kernel. Following script shows how we can measure the effective bandwidth of CUDA `uniform_`
   kernel.
   ```python
   import torch
   import time
   size = 128*512
   nrep = 100
   nbytes_read_write = 4 # this is number of bytes read + written by a kernel. Change this to fit your kernel.

   for i in range(10):
       a=torch.empty(size).cuda().uniform_()
       torch.cuda.synchronize()
       start = time.time()
       # dry run to alloc
       out = a.uniform_()
       torch.cuda.synchronize()
       start = time.time()
       for i in range(nrep):
         out = a.uniform_()
       torch.cuda.synchronize()
       end = time.time()
       timec = (end-start)/nrep
       print("uniform, size, elements", size, "forward", timec, "bandwidth (GB/s)", size*(nbytes_read_write)*1e-9/timec)
       size *=2
   ```


## Windows development tips

For building from source on Windows, consult
[our documentation](https://pytorch.org/docs/stable/notes/windows.html) on it.

Occasionally, you will write a patch which works on Linux, but fails CI on Windows.
There are a few aspects in which MSVC (the Windows compiler toolchain we use) is stricter
than Linux, which are worth keeping in mind when fixing these problems.

1. Symbols are NOT exported by default on Windows; instead, you have to explicitly
   mark a symbol as exported/imported in a header file with `__declspec(dllexport)` /
   `__declspec(dllimport)`. We have codified this pattern into a set of macros
   which follow the convention `*_API`, e.g., `TORCH_API` inside Caffe2, Aten and Torch.
   (Every separate shared library needs a unique macro name, because symbol visibility
   is on a per shared library basis. See c10/macros/Macros.h for more details.)

   The upshot is if you see an "unresolved external" error in your Windows build, this
   is probably because you forgot to mark a function with `*_API`. However, there is
   one important counterexample to this principle: if you want a *templated* function
   to be instantiated at the call site, do NOT mark it with `*_API` (if you do mark it,
   you'll have to explicitly instantiate all of the specializations used by the call
   sites.)

2. If you link against a library, this does not make its dependencies transitively
   visible. You must explicitly specify a link dependency against every library whose
   symbols you use. (This is different from Linux where in most environments,
   transitive dependencies can be used to fulfill unresolved symbols.)

3. If you have a Windows box (we have a few on EC2 which you can request access to) and
   you want to run the build, the easiest way is to just run `.jenkins/pytorch/win-build.sh`.
   If you need to rebuild, run `REBUILD=1 .jenkins/pytorch/win-build.sh` (this will avoid
   blowing away your Conda environment.)

Even if you don't know anything about MSVC, you can use cmake to build simple programs on
Windows; this can be helpful if you want to learn more about some peculiar linking behavior
by reproducing it on a small example. Here's a simple example cmake file that defines
two dynamic libraries, one linking with the other:

```CMake
project(myproject CXX)
set(CMAKE_CXX_STANDARD 14)
add_library(foo SHARED foo.cpp)
add_library(bar SHARED bar.cpp)
# NB: don't forget to __declspec(dllexport) at least one symbol from foo,
# otherwise foo.lib will not be created.
target_link_libraries(bar PUBLIC foo)
```

You can build it with:

```bash
mkdir build
cd build
cmake ..
cmake --build .
```

### Known MSVC (and MSVC with NVCC) bugs

The PyTorch codebase sometimes likes to use exciting C++ features, and
these exciting features lead to exciting bugs in Windows compilers.
To add insult to injury, the error messages will often not tell you
which line of code actually induced the erroring template instantiation.

We've found the most effective way to debug these problems is to
carefully read over diffs, keeping in mind known bugs in MSVC/NVCC.
Here are a few well known pitfalls and workarounds:

* This is not actually a bug per se, but in general, code generated by MSVC
  is more sensitive to memory errors; you may have written some code
  that does a use-after-free or stack overflows; on Linux the code
  might work, but on Windows your program will crash. ASAN may not
  catch all of these problems: stay vigilant to the possibility that
  your crash is due to a real memory problem.

* (NVCC) `c10::optional` does not work when used from device code. Don't use
  it from kernels. Upstream issue: https://github.com/akrzemi1/Optional/issues/58
  and our local issue #10329.

* `constexpr` generally works less well on MSVC.

  * The idiom `static_assert(f() == f())` to test if `f` is constexpr
    does not work; you'll get "error C2131: expression did not evaluate
    to a constant". Don't use these asserts on Windows.
    (Example: `c10/util/intrusive_ptr.h`)

* (NVCC) Code you access inside a `static_assert` will eagerly be
  evaluated as if it were device code, and so you might get an error
  that the code is "not accessible".

```cpp
class A {
  static A singleton_;
  static constexpr inline A* singleton() {
    return &singleton_;
  }
};
static_assert(std::is_same(A*, decltype(A::singleton()))::value, "hmm");
```

* The compiler will run out of heap space if you attempt to compile files that
  are too large. Splitting such files into separate files helps.
  (Example: `THTensorMath`, `THTensorMoreMath`, `THTensorEvenMoreMath`.)

* MSVC's preprocessor (but not the standard compiler) has a bug
  where it incorrectly tokenizes raw string literals, ending when it sees a `"`.
  This causes preprocessor tokens inside the literal like an`#endif`  to be incorrectly
  treated as preprocessor directives. See https://godbolt.org/z/eVTIJq as an example.

* Either MSVC or the Windows headers have a PURE macro defined and will replace
  any occurrences of the PURE token in code with an empty string. This is why
  we have AliasAnalysisKind::PURE_FUNCTION and not AliasAnalysisKind::PURE.
  The same is likely true for other identifiers that we just didn't try to use yet.

### Building on legacy code and CUDA

CUDA, MSVC, and PyTorch versions are interdependent; please install matching versions from this table:
| CUDA version | Newest supported VS version                             | PyTorch version |
| ------------ | ------------------------------------------------------- | --------------- |
| 9.2          | Visual Studio 2017 Update 5 (15.5) (`_MSC_VER` <= 1912) |  0.4.1 ~ 1.5.1  |
| 10.1         | Visual Studio 2019 (16.X) (`_MSC_VER` < 1930)           |  1.3.0 ~ 1.7.0  |
| 10.2         | Visual Studio 2019 (16.X) (`_MSC_VER` < 1930)           |  1.5.0 ~ 1.7.0  |
| 11.0         | Visual Studio 2019 (16.X) (`_MSC_VER` < 1930)           |      1.7.0      |

Note: There's a [compilation issue](https://github.com/oneapi-src/oneDNN/issues/812) in several Visual Studio 2019 versions since 16.7.1, so please make sure your Visual Studio 2019 version is not in 16.7.1 ~ 16.7.5

## Running clang-tidy

[Clang-Tidy](https://clang.llvm.org/extra/clang-tidy/index.html) is a C++
linter and static analysis tool based on the clang compiler. We run clang-tidy
in our CI to make sure that new C++ code is safe, sane and efficient. See the
[`clang-tidy` job in our GitHub Workflow's
lint.yml file](https://github.com/pytorch/pytorch/blob/master/.github/workflows/lint.yml)
for the simple commands we use for this.

To run clang-tidy locally, follow these steps:

1. Install clang-tidy. First, check if you already have clang-tidy by simply
writing `clang-tidy` in your terminal. If you don't yet have clang-tidy, you
should be able to install it easily with your package manager, e.g. by writing
`apt-get install clang-tidy` on Ubuntu. See https://apt.llvm.org for details on
how to install the latest version. Note that newer versions of clang-tidy will
have more checks than older versions. In our CI, we run clang-tidy-6.0.

2. Use our driver script to run clang-tidy over any changes relative to some
   git revision (you may want to replace `HEAD~1` with `HEAD` to pick up
   uncommitted changes). Changes are picked up based on a `git diff` with the
   given revision:
  ```bash
  python tools/clang_tidy.py -d build -p torch/csrc --diff 'HEAD~1'
  ```

Above, it is assumed you are in the PyTorch root folder. `path/to/build` should
be the path to where you built PyTorch from source, e.g. `build` in the PyTorch
root folder if you used `setup.py build`. You can use `-c <clang-tidy-binary>`
to change the clang-tidy this script uses. Make sure you have PyYaml installed,
which is in PyTorch's `requirements.txt`.

## Pre-commit tidy/linting hook

We use clang-tidy and flake8 (installed with flake8-bugbear,
flake8-comprehensions, flake8-pyi, and others) to perform additional
formatting and semantic checking of code. We provide a pre-commit git hook for
performing these checks, before a commit is created:

  ```bash
  ln -s ../../tools/git-pre-commit .git/hooks/pre-commit
  ```

You'll need to install an appropriately configured flake8; see
[Lint as you type](https://github.com/pytorch/pytorch/wiki/Lint-as-you-type)
for documentation on how to do this.

If you haven't set up the pre-commit hook and have already committed files and
CI reports `flake8` errors, you can run the check locally in your PR branch with:

  ```bash
  flake8 $(git diff --name-only $(git merge-base --fork-point master))
  ```

fix the code so that no errors are reported when you re-run the above check again,
and then commit the fix.

## Building PyTorch with ASAN

[ASAN](https://github.com/google/sanitizers/wiki/AddressSanitizer) is very
useful for debugging memory errors in C++. We run it in CI, but here's how to
get the same thing to run on your local machine.

First, install LLVM 8. The easiest way is to get [prebuilt
binaries](http://releases.llvm.org/download.html#8.0.0) and extract them to
folder (later called `$LLVM_ROOT`).

Then set up the appropriate scripts. You can put this in your `.bashrc`:

```
LLVM_ROOT=<wherever your llvm install is>
PYTORCH_ROOT=<wherever your pytorch checkout is>

LIBASAN_RT="$LLVM_ROOT/lib/clang/8.0.0/lib/linux/libclang_rt.asan-x86_64.so"
build_with_asan()
{
  LD_PRELOAD=${LIBASAN_RT} \
  CC="$LLVM_ROOT/bin/clang" \
  CXX="$LLVM_ROOT/bin/clang++" \
  LDSHARED="clang --shared" \
  LDFLAGS="-stdlib=libstdc++" \
  CFLAGS="-fsanitize=address -fno-sanitize-recover=all -shared-libasan -pthread" \
  CXX_FLAGS="-pthread" \
  USE_CUDA=0 USE_OPENMP=0 BUILD_CAFFE2_OPS=0 USE_DISTRIBUTED=0 DEBUG=1 \
  python setup.py develop
}

run_with_asan()
{
  LD_PRELOAD=${LIBASAN_RT} $@
}

# you can look at build-asan.sh to find the latest options the CI uses
export ASAN_OPTIONS=detect_leaks=0:symbolize=1:strict_init_order=true
export UBSAN_OPTIONS=print_stacktrace=1:suppressions=$PYTORCH_ROOT/ubsan.supp
export ASAN_SYMBOLIZER_PATH=$LLVM_ROOT/bin/llvm-symbolizer
```

Then you can use the scripts like:

```
suo-devfair ~/pytorch ❯ build_with_asan
suo-devfair ~/pytorch ❯ run_with_asan python test/test_jit.py
```

### Getting `ccache` to work

The scripts above specify the `clang` and `clang++` binaries directly, which
bypasses `ccache`. Here's how to get `ccache` to work:

1. Make sure the ccache symlinks for `clang` and `clang++` are set up (see
   CONTRIBUTING.md)
2. Make sure `$LLVM_ROOT/bin` is available on your `$PATH`.
3. Change the `CC` and `CXX` variables in `build_with_asan()` to point
   directly to `clang` and `clang++`.

### Why this stuff with `LD_PRELOAD` and `LIBASAN_RT`?

The “standard” workflow for ASAN assumes you have a standalone binary:

1. Recompile your binary with `-fsanitize=address`.
2. Run the binary, and ASAN will report whatever errors it find.

Unfortunately, PyTorch is a distributed as a shared library that is loaded by
a third-party executable (Python). It’s too much of a hassle to recompile all
of Python every time we want to use ASAN. Luckily, the ASAN folks have a
workaround for cases like this:

1. Recompile your library with `-fsanitize=address -shared-libasan`. The
   extra `-shared-libasan` tells the compiler to ask for the shared ASAN
   runtime library.
2. Use `LD_PRELOAD` to tell the dynamic linker to load the ASAN runtime
   library before anything else.

More information can be found
[here](https://github.com/google/sanitizers/wiki/AddressSanitizerAsDso).

### Why LD_PRELOAD in the build function?

We need `LD_PRELOAD` because there is a cmake check that ensures that a
simple program builds and runs. If we are building with ASAN as a shared
library, we need to `LD_PRELOAD` the runtime library, otherwise there will
dynamic linker errors and the check will fail.

We don’t actually need either of these if we fix the cmake checks.

### Why no leak detection?

Python leaks a lot of memory. Possibly we could configure a suppression file,
but we haven’t gotten around to it.

## Caffe2 notes

In 2018, we merged Caffe2 into the PyTorch source repository. While the
steady state aspiration is that Caffe2 and PyTorch share code freely,
in the meantime there will be some separation.

If you submit a PR to only PyTorch or only Caffe2 code, CI will only
run for the project you edited. The logic for this is implemented
in `.jenkins/pytorch/dirty.sh` and `.jenkins/caffe2/dirty.sh`; you
can look at this to see what path prefixes constitute changes.
This also means if you ADD a new top-level path, or you start
sharing code between projects, you need to modify these files.

There are a few "unusual" directories which, for historical reasons,
are Caffe2/PyTorch specific. Here they are:

- `CMakeLists.txt`, `Makefile`, `binaries`, `cmake`, `conda`, `modules`,
  `scripts` are Caffe2-specific. Don't put PyTorch code in them without
  extra coordination.

- `mypy*`, `requirements.txt`, `setup.py`, `test`, `tools` are
  PyTorch-specific. Don't put Caffe2 code in them without extra
  coordination.

## CI failure tips

Once you submit a PR or push a new commit to a branch that is in
an active PR, CI jobs will be run automatically. Some of these may
fail and you will need to find out why, by looking at the logs.

Fairly often, a CI failure might be unrelated to your changes. In this case, you
can usually ignore the failure. See [the following
subsection](#which-commit-is-used-in-ci) for more details.

Some failures might be related to specific hardware or environment
configurations. In this case, if the job is run by CircleCI, you can
ssh into the job's session to perform manual debugging using the
following steps:

1. In the CircleCI page for the failed job, make sure you are logged in
   and then click the `Rerun` actions dropdown button on the top right.
   Click `Rerun Job with SSH`.

2. When the job reruns, a new step will be added in the `STEPS` tab
   labelled `Set up SSH`. Inside that tab will be an ssh command that
   you can execute in a shell.

3. Once you are connected through ssh, you may need to enter a docker
   container. Run `docker ps` to check if there are any docker
   containers running. Note that your CI job might be in the process
   of initiating a docker container, which means it will not show up
   yet. It is best to wait until the CI job reaches a step where it is
   building pytorch or running pytorch tests. If the job does have a
   docker container, run `docker exec -it IMAGE_ID /bin/bash` to
   connect to it.

4. Now you can find the pytorch working directory, which could be
   `~/workspace` or `~/project`, and run commands locally to debug
   the failure.

For certain Windows failures, it may be useful to have a full [Remote
Desktop](https://docs.microsoft.com/en-us/windows-server/remote/remote-desktop-services/clients/remote-desktop-clients) connection. See detailed instructions [here](https://github.com/pytorch/pytorch/wiki/Debugging-Windows-with-Remote-Desktop-or-CDB-(CLI-windbg)-on-CircleCI)
for how to set that up after rerunning the job.

### Which commit is used in CI?

For CI run on `master`, this repository is checked out for a given `master`
commit, and CI is run on that commit (there isn't really any other choice). For
PRs, however, it's a bit more complicated. Consider this commit graph, where
`master` is at commit `A`, and the branch for PR #42 (just a placeholder) is at
commit `B`:

```
       o---o---B (refs/pull/42/head)
      /         \
     /           C (refs/pull/42/merge)
    /           /
---o---o---o---A (refs/heads/master)
```

There are two possible choices for which commit to use:

1. Checkout commit `B`, the head of the PR (manually committed by the PR
   author).
2. Checkout commit `C`, the hypothetical result of what would happen if the PR
   were merged into `master` (automatically generated by GitHub).

This choice depends on several factors; here is the decision tree as of
2021-03-30:

- For CI jobs on CircleCI:
  - If the name of the job (or one of its ancestors in the workflow DAG)
    contains "xla" or "gcc5", choice **2** is used. This includes the following
    jobs:
    - pytorch_linux_xenial_py3_6_gcc5_4_build
      - pytorch_cpp_doc_build
      - pytorch_doc_test
      - pytorch_linux_backward_compatibility_check_test
      - pytorch_linux_xenial_py3_6_gcc5_4_jit_legacy_test
      - pytorch_linux_xenial_py3_6_gcc5_4_test
      - pytorch_python_doc_build
    - pytorch_xla_linux_bionic_py3_6_clang9_build
      - pytorch_xla_linux_bionic_py3_6_clang9_test
  - Otherwise, choice **1** is used.
- For CI jobs on GitHub Actions:
  - If the PR was created using [`ghstack`](https://github.com/ezyang/ghstack),
    choice **1** is used.
  - Otherwise, choice **2** is used.

This is important to be aware of, because if you see a CI failure on your PR and
choice **2** is being used for that CI job, it is possible that the failure is
nondeterministically caused by a commit that does not exist in the ancestry of
your PR branch. If you happen to have write access to this repo, you can choose
to use `ghstack` to eliminate this nondeterminism for GitHub Actions jobs on
your PRs, but it will still be present for the select CircleCI jobs listed
above.<|MERGE_RESOLUTION|>--- conflicted
+++ resolved
@@ -365,15 +365,11 @@
 You can run the same linting steps that are used in CI locally via `make`:
 
 ```bash
-<<<<<<< HEAD
-make lint -j 6  # run lint (using 6 parallel jobs)
-=======
 # Lint all files
 make lint -j 6  # run lint (using 6 parallel jobs)
 
 # Lint only the files you have changed
 make quicklint -j 6
->>>>>>> ea75b1ee
 ```
 
 These jobs may require extra dependencies that aren't dependencies of PyTorch
