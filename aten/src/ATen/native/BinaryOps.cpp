--- conflicted
+++ resolved
@@ -1003,13 +1003,6 @@
 // referring to *_out function is ambiguious.
 using OutFunc = std::add_const<Tensor&(&)(Tensor&, const Tensor&, const Tensor&)>::type;
 
-Tensor& lt_out(const Tensor& self, const Tensor& other, Tensor& result) { return comparison_op_out(result, self, other, lt_stub); }
-Tensor lt(const Tensor& self, const Tensor& other) { return comparison_op(self, other, static_cast<OutFunc>(at::lt_out)); }
-Tensor& lt_(Tensor& self, const Tensor& other) { return comparison_op_(self, other, static_cast<OutFunc>(at::lt_out)); }
-Tensor& lt_out(const Tensor& self, const Scalar& other, Tensor& result) { return comparison_op_out(result, self, other, static_cast<OutFunc>(at::lt_out)); }
-Tensor lt(const Tensor& self, const Scalar& other) { return comparison_op(self, other, static_cast<OutFunc>(at::lt_out)); }
-Tensor& lt_(Tensor& self, const Scalar& other) { return comparison_op_(self, other, static_cast<OutFunc>(at::lt_out)); }
-
 // less, alias for torch.lt
 Tensor& less_out(const Tensor& self, const Tensor& other, Tensor& result) { return at::lt_out(result, self, other); }
 Tensor less(const Tensor& self, const Tensor& other) { return self.lt(other); }
@@ -1018,13 +1011,6 @@
 Tensor less(const Tensor& self, const Scalar& other) { return self.lt(other); }
 Tensor& less_(Tensor& self, const Scalar& other) { return self.lt_(other); }
 
-Tensor& le_out(const Tensor& self, const Tensor& other, Tensor& result) { return comparison_op_out(result, self, other, le_stub); }
-Tensor le(const Tensor& self, const Tensor& other) { return comparison_op(self, other, static_cast<OutFunc>(at::le_out)); }
-Tensor& le_(Tensor& self, const Tensor& other) { return comparison_op_(self, other, static_cast<OutFunc>(at::le_out)); }
-Tensor& le_out(const Tensor& self, const Scalar& other, Tensor& result) { return comparison_op_out(result, self, other, static_cast<OutFunc>(at::le_out)); }
-Tensor le(const Tensor& self, const Scalar& other) { return comparison_op(self, other, static_cast<OutFunc>(at::le_out)); }
-Tensor& le_(Tensor& self, const Scalar& other) { return comparison_op_(self, other, static_cast<OutFunc>(at::le_out)); }
-
 // less_equal, alias for torch.le
 Tensor& less_equal_out(const Tensor& self, const Tensor& other, Tensor& result) { return at::le_out(result, self, other); }
 Tensor less_equal(const Tensor& self, const Tensor& other) { return self.le(other); }
@@ -1033,13 +1019,6 @@
 Tensor less_equal(const Tensor& self, const Scalar& other) { return self.le(other); }
 Tensor& less_equal_(Tensor& self, const Scalar& other) { return self.le_(other); }
 
-Tensor& gt_out(const Tensor& self, const Tensor& other, Tensor& result) { return comparison_op_out(result, self, other, gt_stub); }
-Tensor gt(const Tensor& self, const Tensor& other) { return comparison_op(self, other, static_cast<OutFunc>(at::gt_out)); }
-Tensor& gt_(Tensor& self, const Tensor& other) { return comparison_op_(self, other, static_cast<OutFunc>(at::gt_out)); }
-Tensor& gt_out(const Tensor& self, const Scalar& other, Tensor& result) { return comparison_op_out(result, self, other, static_cast<OutFunc>(at::gt_out)); }
-Tensor gt(const Tensor& self, const Scalar& other) { return comparison_op(self, other, static_cast<OutFunc>(at::gt_out)); }
-Tensor& gt_(Tensor& self, const Scalar& other) { return comparison_op_(self, other, static_cast<OutFunc>(at::gt_out)); }
-
 // greater, alias for torch.gt
 Tensor& greater_out(const Tensor& self, const Tensor& other, Tensor& result) { return at::gt_out(result, self, other); }
 Tensor greater(const Tensor& self, const Tensor& other) { return self.gt(other); }
@@ -1047,13 +1026,6 @@
 Tensor& greater_out(const Tensor& self, const Scalar& other, Tensor& result) { return at::gt_out(result, self, other); }
 Tensor greater(const Tensor& self, const Scalar& other) { return self.gt(other); }
 Tensor& greater_(Tensor& self, const Scalar& other) { return self.gt_(other); }
-
-Tensor& ge_out(const Tensor& self, const Tensor& other, Tensor& result) { return comparison_op_out(result, self, other, ge_stub); }
-Tensor ge(const Tensor& self, const Tensor& other) { return comparison_op(self, other, static_cast<OutFunc>(at::ge_out)); }
-Tensor& ge_(Tensor& self, const Tensor& other) { return comparison_op_(self, other, static_cast<OutFunc>(at::ge_out)); }
-Tensor& ge_out(const Tensor& self, const Scalar& other, Tensor& result) { return comparison_op_out(result, self, other, static_cast<OutFunc>(at::ge_out)); }
-Tensor ge(const Tensor& self, const Scalar& other) { return comparison_op(self, other, static_cast<OutFunc>(at::ge_out)); }
-Tensor& ge_(Tensor& self, const Scalar& other) { return comparison_op_(self, other, static_cast<OutFunc>(at::ge_out)); }
 
 // greater_equal, alias for torch.ge
 Tensor& greater_equal_out(const Tensor& self, const Tensor& other, Tensor& result) { return at::ge_out(result, self, other); }
@@ -1074,22 +1046,12 @@
     func##_stub(device_type(), *this);                              \
   }
 
-<<<<<<< HEAD
 CREATE_COMPARISON_SCALAR_TENSOR_IMPL_FUNC(eq);
 CREATE_COMPARISON_SCALAR_TENSOR_IMPL_FUNC(ne);
 CREATE_COMPARISON_SCALAR_TENSOR_IMPL_FUNC(gt);
 CREATE_COMPARISON_SCALAR_TENSOR_IMPL_FUNC(ge);
 CREATE_COMPARISON_SCALAR_TENSOR_IMPL_FUNC(lt);
 CREATE_COMPARISON_SCALAR_TENSOR_IMPL_FUNC(le);
-
-=======
->>>>>>> 089e9b45
-Tensor& ne_out(const Tensor& self, const Tensor& other, Tensor& result) { return comparison_op_out(result, self, other, ne_stub); }
-Tensor ne(const Tensor& self, const Tensor& other) { return comparison_op(self, other, static_cast<OutFunc>(at::ne_out)); }
-Tensor& ne_(Tensor& self, const Tensor& other) { return comparison_op_(self, other, static_cast<OutFunc>(at::ne_out)); }
-Tensor& ne_out(const Tensor& self, const Scalar& other, Tensor& result) { return comparison_op_out(result, self, other, static_cast<OutFunc>(at::ne_out)); }
-Tensor ne(const Tensor& self, const Scalar& other) { return comparison_op(self, other, static_cast<OutFunc>(at::ne_out)); }
-Tensor& ne_(Tensor& self, const Scalar& other) { return comparison_op_(self, other, static_cast<OutFunc>(at::ne_out)); }
 
 // not_equal, alias for torch.ne
 Tensor& not_equal_out(const Tensor& self, const Tensor& other, Tensor& result) { return at::ne_out(result, self, other); }
