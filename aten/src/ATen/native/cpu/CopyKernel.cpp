--- conflicted
+++ resolved
@@ -35,30 +35,21 @@
             [=](Vectorized<scalar_t> a) -> Vectorized<scalar_t> { return a; });
       });
     } else if (isComplexType(dtype)) {
-<<<<<<< HEAD
       if (iter.tensor(0).is_conj() == iter.tensor(1).is_conj()) {
         AT_DISPATCH_COMPLEX_TYPES(dtype, "copy_kernel", [&] {
             cpu_kernel_vec(
               iter,
               [=](scalar_t a) -> scalar_t { return a; },
-              [=](Vec256<scalar_t> a) -> Vec256<scalar_t> { return a; });
+              [=](Vectorized<scalar_t> a) -> Vectorized<scalar_t> { return a; });
           });
       } else {
         AT_DISPATCH_COMPLEX_TYPES(dtype, "conj_kernel", [&] {
             cpu_kernel_vec(
               iter,
               [=](scalar_t a) -> scalar_t { return conj_impl(a); },
-              [=](Vec256<scalar_t> a) -> Vec256<scalar_t> { return a.conj(); });
+              [=](Vectorized<scalar_t> a) -> Vectorized<scalar_t> { return a.conj(); });
           });
       }
-=======
-      AT_DISPATCH_COMPLEX_TYPES(dtype, "copy_kernel", [&] {
-          cpu_kernel_vec(
-            iter,
-            [=](scalar_t a) -> scalar_t { return a; },
-            [=](Vectorized<scalar_t> a) -> Vectorized<scalar_t> { return a; });
-        });
->>>>>>> 6620d7d6
     } else {
       AT_DISPATCH_ALL_TYPES_AND2(
           ScalarType::Bool, ScalarType::BFloat16,dtype, "copy_kernel", [&] {
