--- conflicted
+++ resolved
@@ -1,11 +1,8 @@
 import torch
 import unittest
-<<<<<<< HEAD
-import pickle
-=======
 import operator
 import numbers
->>>>>>> 61e40610
+import pickle
 from torch.fx import symbolic_trace, Proxy, Node, GraphModule, DefaultDelegate
 
 from fx.quantization import Quantizer
@@ -21,15 +18,11 @@
     HAS_TORCHVISION = False
 skipIfNoTorchVision = unittest.skipIf(not HAS_TORCHVISION, "no torchvision")
 
-<<<<<<< HEAD
 class SimpleTest(torch.nn.Module):
     def forward(self, x):
         return torch.relu(x + 3.0)
 
-class TestFX(TestCase):
-=======
 class TestFX(JitTestCase):
->>>>>>> 61e40610
     def checkGraphModule(self, m: torch.nn.Module, args, kwargs=None):
         """Check that an nn.Module's results match the GraphModule version
         for a given set of args/kwargs.
